name:           snap-server
version:        0.3.0
synopsis:       A fast, iteratee-based, epoll-enabled web server for the Snap Framework
description:
  This is the first developer prerelease of the Snap framework.  Snap is a
  simple and fast web development framework and server written in Haskell. For
  more information or to download the latest version, you can visit the Snap
  project website at <http://snapframework.com/>.
  .
  The Snap HTTP server is a high performance, epoll-enabled, iteratee-based web
  server library written in Haskell. Together with the @snap-core@ library upon
  which it depends, it provides a clean and efficient Haskell programming
  interface to the HTTP protocol.
  .
  Higher-level facilities for building web applications (like user/session
  management, component interfaces, data modeling, etc.) are planned but not
  yet implemented, so this release will mostly be of interest for those who:
  .
  * need a fast and minimal HTTP API at roughly the same level of abstraction
    as Java servlets, or
  .
  * are interested in contributing to the Snap Framework project.

license:        BSD3
license-file:   LICENSE
author:         James Sanders, Gregory Collins, Doug Beardsley
maintainer:     snap@snapframework.com
build-type:     Simple
cabal-version:  >= 1.6
homepage:       http://snapframework.com/
category:       Web

extra-source-files:
  CONTRIBUTORS,
  extra/fonts/DroidSerif-Bold.eot,
  extra/fonts/DroidSerif-Bold.svg,
  extra/fonts/DroidSerif-Bold.ttf,
  extra/fonts/DroidSerif-Bold.woff,
  extra/fonts/DroidSerif-BoldItalic.eot,
  extra/fonts/DroidSerif-BoldItalic.svg,
  extra/fonts/DroidSerif-BoldItalic.ttf,
  extra/fonts/DroidSerif-BoldItalic.woff,
  extra/fonts/DroidSerif-Italic.eot,
  extra/fonts/DroidSerif-Italic.svg,
  extra/fonts/DroidSerif-Italic.ttf,
  extra/fonts/DroidSerif-Italic.woff,
  extra/fonts/DroidSerif-Regular.eot,
  extra/fonts/DroidSerif-Regular.svg,
  extra/fonts/DroidSerif-Regular.ttf,
  extra/fonts/DroidSerif-Regular.woff,
  extra/haddock.css,
  extra/hscolour.css,
  extra/logo.gif,
  haddock.sh,
  LICENSE,
  README.md,
  README.SNAP.md,
  test/benchmark/Benchmark.hs,
  test/benchmark/Snap/Internal/Http/Parser/Benchmark.hs,
  test/benchmark/Snap/Internal/Http/Parser/Data.hs,
  test/common/Paths_snap_server.hs,
  test/common/Snap/Test/Common.hs,
  test/common/Test/Common/TestHandler.hs,
  test/common/Test/Common/Rot13.hs,
  test/data/fileServe/foo.bin,
  test/data/fileServe/foo.bin.bin.bin,
  test/data/fileServe/foo.html,
  test/data/fileServe/foo.txt,
  test/pongserver/Main.hs,
  test/runTestsAndCoverage.sh,
  test/snap-server-testsuite.cabal,
  test/suite/Data/Concurrent/HashMap/Tests.hs,
  test/suite/Snap/Internal/Http/Parser/Tests.hs,
  test/suite/Snap/Internal/Http/Server/Tests.hs,
  test/suite/Test/Blackbox.hs,
  test/suite/TestSuite.hs,
  test/testserver/Main.hs,
  test/testserver/static/hello.txt


Flag libev
    Description: Use libev?
    Default:     False

Flag portable
  Description: Compile in cross-platform mode. No platform-specific code or
               optimizations such as C routines will be used.
  Default: False


Library
  hs-source-dirs: src

  exposed-modules:
    Snap.Http.Server,
    Snap.Http.Server.Config,
    System.FastLogger

  other-modules:
    Data.Concurrent.HashMap,
    Data.Concurrent.HashMap.Internal,
    Paths_snap_server,
    Snap.Internal.Http.Parser,
    Snap.Internal.Http.Server,
    Snap.Internal.Http.Server.Date

  build-depends:
    array >= 0.2 && <0.4,
    attoparsec >= 0.8.1 && < 0.9,
    attoparsec-iteratee >= 0.1.1 && <0.2,
    base >= 4 && < 5,
    binary >=0.5 && <0.6,
    bytestring,
    bytestring-nums,
    bytestring-show >= 0.3.2 && < 0.4,
    cereal >= 0.3 && < 0.4,
    containers,
    directory-tree,
    dlist >= 0.5 && < 0.6,
    filepath,
    iteratee >= 0.3.1 && <0.4,
    MonadCatchIO-transformers >= 0.2.1 && < 0.3,
    monads-fd,
    murmur-hash >= 0.1 && < 0.2,
    network == 2.2.1.*,
    old-locale,
    snap-core >= 0.3 && <0.4,
    template-haskell,
    time,
    transformers,
<<<<<<< HEAD
    utf8-string,
    unix-compat == 0.2.*,
    vector >= 0.7 && <0.8
=======
    unix-compat,
    vector >= 0.7 && <0.8,
    vector-algorithms >= 0.3.4 && <0.4
>>>>>>> 57308b65

  if flag(portable) || os(windows)
    cpp-options: -DPORTABLE
  else
    build-depends: unix

  if flag(libev)
    build-depends: hlibev >= 0.2.8 && < 0.3
    other-modules: Snap.Internal.Http.Server.LibevBackend
    cpp-options: -DLIBEV
  else
    other-modules: Snap.Internal.Http.Server.TimeoutTable
    build-depends: network-bytestring >= 0.1.2 && < 0.2,
                   PSQueue >= 1.1 && <1.2

    other-modules: Snap.Internal.Http.Server.SimpleBackend

  if os(linux) && !flag(portable)
    cpp-options: -DLINUX -DHAS_SENDFILE
    other-modules:
      System.SendFile,
      System.SendFile.Linux

  if os(darwin) && !flag(portable)
    cpp-options: -DOSX -DHAS_SENDFILE
    other-modules:
      System.SendFile,
      System.SendFile.Darwin

  if os(freebsd) && !flag(portable)
    cpp-options: -DFREEBSD -DHAS_SENDFILE
    other-modules:
      System.SendFile,
      System.SendFile.FreeBSD

  ghc-prof-options: -prof -auto-all

  if impl(ghc >= 6.12.0)
    ghc-options: -Wall -fwarn-tabs -funbox-strict-fields -O2 -fno-warn-unused-do-bind
  else
    ghc-options: -Wall -fwarn-tabs -funbox-strict-fields -O2


source-repository head
  type:     git
  location: http://git.snapframework.com/snap-server.git<|MERGE_RESOLUTION|>--- conflicted
+++ resolved
@@ -128,15 +128,10 @@
     template-haskell,
     time,
     transformers,
-<<<<<<< HEAD
     utf8-string,
     unix-compat == 0.2.*,
-    vector >= 0.7 && <0.8
-=======
-    unix-compat,
     vector >= 0.7 && <0.8,
     vector-algorithms >= 0.3.4 && <0.4
->>>>>>> 57308b65
 
   if flag(portable) || os(windows)
     cpp-options: -DPORTABLE
