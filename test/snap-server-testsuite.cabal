--- conflicted
+++ resolved
@@ -47,12 +47,8 @@
      test-framework-quickcheck2 >= 0.2.6 && < 0.3,
      time,
      transformers,
-<<<<<<< HEAD
      utf8-string >= 0.3.6 && <0.4,
-     vector >= 0.6.0.1 && < 0.7
-=======
      vector >= 0.7 && <0.8
->>>>>>> c1edb516
 
    if !os(windows)
      build-depends: unix
@@ -107,14 +103,9 @@
      template-haskell,
      time,
      transformers,
-<<<<<<< HEAD
      unix-compat == 0.2.*,
      utf8-string >= 0.3.6 && <0.4,
-     vector >= 0.6.0.1 && < 0.7
-=======
-     unix-compat,
      vector >= 0.7 && <0.8
->>>>>>> c1edb516
 
    if flag(portable) || os(windows)
      cpp-options: -DPORTABLE
@@ -193,12 +184,8 @@
      test-framework-quickcheck2 >= 0.2.6 && < 0.3,
      time,
      transformers,
-<<<<<<< HEAD
      utf8-string >= 0.3.6 && <0.4,
-     vector >= 0.6.0.1 && < 0.7
-=======
      vector >= 0.7 && <0.8
->>>>>>> c1edb516
 
    if !os(windows)
      build-depends: unix
