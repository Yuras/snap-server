--- conflicted
+++ resolved
@@ -1,4 +1,3 @@
-{-# LANGUAGE BangPatterns             #-}
 {-# LANGUAGE CPP                      #-}
 {-# LANGUAGE DeriveDataTypeable       #-}
 {-# LANGUAGE ForeignFunctionInterface #-}
@@ -15,42 +14,40 @@
 ------------------------------------------------------------------------------
 import           Control.Monad.Trans
 
-import           Control.Concurrent hiding (yield)
-import           Control.Concurrent.Extended (forkOnLabeledWithUnmaskBs)
+import           Control.Concurrent                       hiding (yield)
+import           Control.Concurrent.Extended              (forkOnLabeledWithUnmaskBs)
 import           Control.Exception
 import           Control.Monad
-import           Data.ByteString (ByteString)
-import qualified Data.ByteString as S
-import qualified Data.ByteString.Char8 as SC
-import           Data.ByteString.Internal (c2w)
-import           Foreign hiding (new)
+import           Data.ByteString                          (ByteString)
+import qualified Data.ByteString                          as S
+import qualified Data.ByteString.Char8                    as SC
+import           Data.ByteString.Internal                 (c2w)
+import           Foreign                                  hiding (new)
 import           Foreign.C
-<<<<<<< HEAD
 #if MIN_VERSION_base(4,4,0)
-import           GHC.Conc (labelThread, forkOn)
+import           GHC.Conc                                 (forkOn, labelThread)
 #else
-import           GHC.Conc (labelThread, forkOnIO)
-#endif
-=======
->>>>>>> 283c4bc6
+import           GHC.Conc                                 (forkOnIO,
+                                                           labelThread)
+#endif
 import           Network.Socket
 #if !MIN_VERSION_base(4,6,0)
-import           Prelude hiding (catch)
+import           Prelude                                  hiding (catch)
 #endif
 ------------------------------------------------------------------------------
 import           Snap.Internal.Debug
+import           Snap.Internal.Http.Server.Address
+import           Snap.Internal.Http.Server.Backend
 import           Snap.Internal.Http.Server.Date
+import qualified Snap.Internal.Http.Server.ListenHelpers  as Listen
+import           Snap.Internal.Http.Server.TimeoutManager (TimeoutManager)
 import qualified Snap.Internal.Http.Server.TimeoutManager as TM
-import           Snap.Internal.Http.Server.TimeoutManager (TimeoutManager)
-import           Snap.Internal.Http.Server.Backend
-import           Snap.Internal.Http.Server.Address
-import qualified Snap.Internal.Http.Server.ListenHelpers as Listen
-import           Snap.Iteratee hiding (map)
+import           Snap.Iteratee                            hiding (map)
 
 #if defined(HAS_SENDFILE)
-import qualified System.SendFile as SF
 import           System.Posix.IO
-import           System.Posix.Types (Fd(..))
+import           System.Posix.Types                       (Fd (..))
+import qualified System.SendFile                          as SF
 #endif
 
 
@@ -67,10 +64,10 @@
 --    * A TimeoutManager
 --    * An mvar to signal when the timeout thread is shutdown
 data EventLoopCpu = EventLoopCpu
-    { _boundCpu        :: Int
-    , _acceptThreads   :: [ThreadId]
-    , _timeoutManager  :: TimeoutManager
-    , _exitMVar        :: !(MVar ())
+    { _boundCpu       :: Int
+    , _acceptThreads  :: [ThreadId]
+    , _timeoutManager :: TimeoutManager
+    , _exitMVar       :: !(MVar ())
     }
 
 
@@ -100,10 +97,6 @@
 newLoop defaultTimeout sockets handler elog cpu = do
     tmgr       <- TM.initialize defaultTimeout getCurrentDateTime
     exit       <- newEmptyMVar
-<<<<<<< HEAD
-    accThreads <- forM sockets $ \p -> forkOn cpu $
-                  acceptThread defaultTimeout handler tmgr elog cpu p exit
-=======
     accThreads <- forM sockets $ \p -> do
       let label = S.concat
                   [ "snap-server: ",    SC.pack (show p)
@@ -112,17 +105,12 @@
       forkOnLabeledWithUnmaskBs label cpu $ \unmask ->
         acceptThread defaultTimeout handler tmgr elog cpu p unmask
           `finally` (tryPutMVar exit () >> return ())
->>>>>>> 283c4bc6
 
     return $! EventLoopCpu cpu accThreads tmgr exit
 
 ------------------------------------------------------------------------------
 stopLoop :: EventLoopCpu -> IO ()
-<<<<<<< HEAD
-stopLoop loop = mask $ \_ -> do
-=======
 stopLoop loop = mask_ $ do
->>>>>>> 283c4bc6
     TM.stop $ _timeoutManager loop
     Prelude.mapM_ killThread $ _acceptThreads loop
 
@@ -147,9 +135,6 @@
         (s,addr) <- accept $ Listen.listenSocket sock
         setSocketOption s NoDelay 1
         debug $ "acceptThread: accepted connection from remote: " ++ show addr
-<<<<<<< HEAD
-        _ <- forkOn cpu (go s addr `catches` cleanup)
-=======
         let label = S.concat
                     [ "snap-server: connection from: "
                     , SC.pack (show addr)
@@ -160,7 +145,6 @@
         _ <- forkOnLabeledWithUnmaskBs label cpu $ \unmask' ->
                unmask' (runSession defaultTimeout handler tmgr sock s addr)
                  `catches` cleanup
->>>>>>> 283c4bc6
         return ()
 
     acceptHandler =
@@ -213,11 +197,7 @@
 
     bracket (Listen.createSession lsock 8192 fd
               (threadWaitRead $ fromIntegral fd))
-<<<<<<< HEAD
-            (\session -> mask $ \_ -> do
-=======
             (\session -> mask_ $ do
->>>>>>> 283c4bc6
                  debug "thread killed, closing socket"
 
                  -- cancel thread timeout
