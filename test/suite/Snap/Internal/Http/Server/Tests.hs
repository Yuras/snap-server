--- conflicted
+++ resolved
@@ -944,13 +944,8 @@
                        m)
 
   where
-<<<<<<< HEAD
-    serve = (httpServe 60 [HttpPort "*" port] Nothing "localhost"
+    serve = (httpServe 60 [HttpPort "*" port] "localhost"
                        Nothing Nothing (const $ return ())
-=======
-    serve = (httpServe 60 [HttpPort "*" port] "localhost"
-                       Nothing Nothing
->>>>>>> 872a1b42
                     $ runSnap sendFileFoo)
             `catch` \(_::SomeException) -> return ()
 
