--- conflicted
+++ resolved
@@ -1,9 +1,5 @@
 name:           snap-server
-<<<<<<< HEAD
 version:        0.3
-=======
-version:        0.2.9
->>>>>>> 967a0a5b
 synopsis:       A fast, iteratee-based, epoll-enabled web server for the Snap Framework
 description:
   This is the first developer prerelease of the Snap framework.  Snap is a
@@ -122,11 +118,7 @@
     murmur-hash >= 0.1 && < 0.2,
     network == 2.2.1.*,
     old-locale,
-<<<<<<< HEAD
     snap-core >= 0.3 && <0.4,
-=======
-    snap-core >= 0.2.9 && <0.3,
->>>>>>> 967a0a5b
     time,
     transformers,
     utf8-string,
