--- conflicted
+++ resolved
@@ -1,9 +1,5 @@
 name:           snap-server
-<<<<<<< HEAD
 version:        0.10.0
-=======
-version:        0.9.4.0
->>>>>>> 35eeaf29
 synopsis:       A fast, iteratee-based, epoll-enabled web server for the Snap Framework
 description:
   Snap is a simple and fast web development framework and server written in
@@ -102,13 +98,8 @@
     mtl                       >= 2        && < 3,
     network                   >= 2.3      && < 2.5,
     old-locale,
-<<<<<<< HEAD
     snap-core                 >= 0.10     && < 0.11,
-    text                      >= 0.11     && < 0.12,
-=======
-    snap-core                 >= 0.9.3    && < 0.10,
     text                      >= 0.11     && < 1.2,
->>>>>>> 35eeaf29
     time                      >= 1.0      && < 1.5,
     unix-compat               >= 0.2      && < 0.5
 
