name:           snap-server-testsuite
version:        0.1.1
build-type:     Simple
cabal-version:  >= 1.6

Flag libev
    Description: Use libev?
    Default:     False

Flag portable
  Description: Compile in cross-platform mode. No platform-specific code or
               optimizations such as C routines will be used.
  Default: False

Flag openssl
  Description: Enable https support using the HsOpenSSL library.
  Default: False

Executable testsuite
  hs-source-dirs:  suite common ../src
  main-is:         TestSuite.hs

  build-depends:
    QuickCheck                 >= 2,
    array                      >= 0.3      && <0.5,
    attoparsec                 >= 0.10     && <0.11,
    attoparsec-enumerator      >= 0.3      && <0.4,
    base                       >= 4        && <5,
    base16-bytestring          == 0.1.*,
    binary                     >= 0.5      && <0.6,
    blaze-builder              >= 0.2.1.4  && <0.4,
    blaze-builder-enumerator   >= 0.2.0    && <0.3,
    bytestring,
    bytestring-nums            >= 0.3.1    && <0.4,
    containers,
    directory,
    directory-tree,
    enumerator                 >= 0.4.15   && <0.5,
    filepath,
    http-enumerator            >= 0.7.3    && <0.8,
    HUnit                      >= 1.2      && <2,
    mtl                        >= 2        && <3,
    murmur-hash                >= 0.1      && <0.2,
    network                    == 2.3.*,
    old-locale,
    parallel                   >= 2        && <4,
    process,
<<<<<<< HEAD
    snap-core                  >= 0.9      && <0.10,
=======
    snap-core                  >= 0.8.1    && <0.9,
>>>>>>> 5d55933d
    template-haskell,
    test-framework             >= 0.6      && <0.7,
    test-framework-hunit       >= 0.2.7    && <0.3,
    test-framework-quickcheck2 >= 0.2.12.1 && <0.3,
    text                       >= 0.11     && <0.12,
    time,
    tls                        >= 0.8.2    && <0.9.2,
    tls-extra                  >= 0.4      && <= 0.4.4,
    transformers,
    vector                     >= 0.7      && <0.10,
    vector-algorithms          >= 0.4      && <0.6,
    PSQueue                    >= 1.1      && <1.2

  extensions:
    BangPatterns,
    CPP,
    MagicHash,
    Rank2Types,
    OverloadedStrings,
    ScopedTypeVariables,
    DeriveDataTypeable,
    PackageImports,
    ViewPatterns,
    ForeignFunctionInterface,
    EmptyDataDecls,
    GeneralizedNewtypeDeriving

  if !os(windows)
    build-depends: unix

  if flag(libev)
    build-depends: hlibev >= 0.2.5 && < 0.5
    cpp-options: -DLIBEV

  if flag(openssl)
    cpp-options: -DOPENSSL
    build-depends: HsOpenSSL >= 0.10 && <0.11

  if flag(portable) || os(windows)
    cpp-options: -DPORTABLE

  ghc-prof-options: -prof -auto-all
  ghc-options: -O2 -Wall -fhpc -fwarn-tabs
               -funbox-strict-fields -threaded
               -fno-warn-unused-do-bind -rtsopts


Executable pongserver
  hs-source-dirs:  pongserver common ../src
  main-is:         Main.hs

  build-depends:
    QuickCheck                >= 2,
    array                     >= 0.3     && <0.5,
    attoparsec                >= 0.10    && <0.11,
    attoparsec-enumerator     >= 0.3     && <0.4,
    base                      >= 4       && <5,
    base16-bytestring         == 0.1.*,
    blaze-builder             >= 0.2.1.4 && <0.4,
    blaze-builder-enumerator  >= 0.2.0   && <0.3,
    bytestring,
    bytestring-nums           >= 0.3.1   && <0.4,
    cereal                    >= 0.3     && <0.4,
    containers,
    directory-tree,
    enumerator                >= 0.4.15  && <0.5,
    filepath,
    HUnit                     >= 1.2     && <2,
    mtl                       >= 2       && <3,
    murmur-hash               >= 0.1     && <0.2,
    old-locale,
    parallel                  >= 2       && <4,
    MonadCatchIO-transformers >= 0.2.1   && <0.4,
    network                   == 2.3.*,
<<<<<<< HEAD
    snap-core                 >= 0.9     && <0.10,
=======
    snap-core                 >= 0.8.1   && <0.9,
>>>>>>> 5d55933d
    template-haskell,
    time,
    transformers,
    unix-compat               >= 0.2     && <0.4,
    utf8-string               >= 0.3.6   && <0.4,
    vector                    >= 0.7     && <0.10,
    vector-algorithms         >= 0.4     && <0.6,
    PSQueue                   >= 1.1     && <1.2

  if flag(portable) || os(windows)
    cpp-options: -DPORTABLE
  else
    build-depends: unix

  if flag(libev)
    build-depends: hlibev >= 0.2.5 && < 0.3
    cpp-options: -DLIBEV

  if flag(openssl)
    cpp-options: -DOPENSSL
    build-depends: HsOpenSSL >= 0.10 && <0.11

  if os(linux) && !flag(portable)
    cpp-options: -DLINUX -DHAS_SENDFILE
    other-modules:
      System.SendFile,
      System.SendFile.Linux

  if os(darwin) && !flag(portable)
    cpp-options: -DOSX -DHAS_SENDFILE
    other-modules:
      System.SendFile,
      System.SendFile.Darwin

  if os(freebsd) && !flag(portable)
    cpp-options: -DFREEBSD -DHAS_SENDFILE
    other-modules:
      System.SendFile,
      System.SendFile.FreeBSD

  if flag(portable) || os(windows)
    cpp-options: -DPORTABLE

  ghc-options: -Wall -O2 -fwarn-tabs -funbox-strict-fields -threaded
               -fno-warn-unused-do-bind -rtsopts
  ghc-prof-options: -prof -auto-all


Executable testserver
  hs-source-dirs:  testserver common ../src
  main-is:         Main.hs

  build-depends:
    QuickCheck                 >= 2,
    array                      >= 0.3      && <0.5,
    attoparsec                 >= 0.10     && <0.11,
    attoparsec-enumerator      >= 0.3      && <0.4,
    base                       >= 4        && <5,
    binary                     >= 0.5      && <0.6,
    blaze-builder              >= 0.2.1.4  && <0.4,
    blaze-builder-enumerator   >= 0.2.0    && <0.3,
    bytestring,
    bytestring-nums            >= 0.3.1    && <0.4,
    case-insensitive           >= 0.3      && <0.5,
    containers,
    directory-tree,
    enumerator                 >= 0.4.15   && <0.5,
    filepath,
    HUnit                      >= 1.2      && <2,
    MonadCatchIO-transformers  >= 0.2.1    && <0.4,
    mtl                        >= 2        && <3,
    murmur-hash                >= 0.1      && <0.2,
    network                    == 2.3.*,
    old-locale,
    parallel                   >= 2        && <4,
<<<<<<< HEAD
    snap-core                  >= 0.9      && <0.10,
=======
    snap-core                  >= 0.8.1    && <0.9,
>>>>>>> 5d55933d
    template-haskell,
    test-framework             >= 0.6      && <0.7,
    test-framework-hunit       >= 0.2.7    && <0.3,
    test-framework-quickcheck2 >= 0.2.12.1 && <0.3,
    text                       >= 0.11     && <0.12,
    time,
    vector                     >= 0.7      && <0.10,
    vector-algorithms          >= 0.4      && <0.6,
    PSQueue                    >= 1.1      && <1.2

  if !os(windows)
    build-depends: unix

  if flag(libev)
    build-depends: hlibev >= 0.2.5 && < 0.3
    cpp-options: -DLIBEV

  if flag(openssl)
    cpp-options: -DOPENSSL
    build-depends: HsOpenSSL >= 0.10 && <0.11

  if flag(portable) || os(windows)
    cpp-options: -DPORTABLE

  ghc-options: -O2 -Wall -fwarn-tabs
               -funbox-strict-fields -threaded
               -fno-warn-unused-do-bind -rtsopts
  ghc-prof-options: -prof -auto-all


Executable benchmark
  hs-source-dirs:  benchmark common ../src
  main-is:         Benchmark.hs

  ghc-options: -O2 -Wall -fwarn-tabs
               -funbox-strict-fields -threaded
               -fno-warn-unused-do-bind -rtsopts

  ghc-prof-options: -prof -auto-all

  build-depends:
    base >= 4 && < 5,
    network == 2.3.*,
    http-enumerator >= 0.7.1.6 && <0.8,
    tls >= 0.8.2 && <= 0.9.2,
    criterion >= 0.6 && <0.7<|MERGE_RESOLUTION|>--- conflicted
+++ resolved
@@ -45,11 +45,7 @@
     old-locale,
     parallel                   >= 2        && <4,
     process,
-<<<<<<< HEAD
     snap-core                  >= 0.9      && <0.10,
-=======
-    snap-core                  >= 0.8.1    && <0.9,
->>>>>>> 5d55933d
     template-haskell,
     test-framework             >= 0.6      && <0.7,
     test-framework-hunit       >= 0.2.7    && <0.3,
@@ -124,11 +120,7 @@
     parallel                  >= 2       && <4,
     MonadCatchIO-transformers >= 0.2.1   && <0.4,
     network                   == 2.3.*,
-<<<<<<< HEAD
     snap-core                 >= 0.9     && <0.10,
-=======
-    snap-core                 >= 0.8.1   && <0.9,
->>>>>>> 5d55933d
     template-haskell,
     time,
     transformers,
@@ -204,11 +196,7 @@
     network                    == 2.3.*,
     old-locale,
     parallel                   >= 2        && <4,
-<<<<<<< HEAD
     snap-core                  >= 0.9      && <0.10,
-=======
-    snap-core                  >= 0.8.1    && <0.9,
->>>>>>> 5d55933d
     template-haskell,
     test-framework             >= 0.6      && <0.7,
     test-framework-hunit       >= 0.2.7    && <0.3,
