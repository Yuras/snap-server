--- conflicted
+++ resolved
@@ -5,22 +5,16 @@
 
 ------------------------------------------------------------------------------
 module Snap.Internal.Http.Server.TLS
-<<<<<<< HEAD
   ( TLSException(..)
   , withTLS
-=======
-  ( TLSException (..)
-  , initTLS
-  , stopTLS
->>>>>>> 44456e5f
   , bindHttps
   , httpsAcceptFunc
   , sendFileFunc
   ) where
 
 ------------------------------------------------------------------------------
-<<<<<<< HEAD
 import           Data.ByteString.Char8             (ByteString)
+import qualified Data.ByteString.Char8             as S
 import           Data.Typeable                     (Typeable)
 import           Network.Socket                    (Socket)
 #ifdef OPENSSL
@@ -31,56 +25,27 @@
 import           OpenSSL                           (withOpenSSL)
 import           OpenSSL.Session                   (SSL, SSLContext)
 import qualified OpenSSL.Session                   as SSL
-import           Prelude                           (FilePath, IO, Int, Maybe (..), Monad (..), Show, String, flip, fromIntegral, fst, id, not, ($), ($!), (++), (.))
+import           Prelude                           (Bool, FilePath, IO, Int, Maybe (..), Monad (..), Show, String, flip, fromIntegral, fst, id, not, ($), ($!), (++), (.))
 import           Snap.Internal.Http.Server.Address (getAddress, getSockAddr)
 import qualified System.IO.Streams                 as Streams
 import qualified System.IO.Streams.SSL             as SStreams
 
 #else
 import           Control.Exception                 (Exception, throwIO)
-import           Prelude                           (FilePath, IO, Int, Show, String, id, ($))
-=======
-import           Control.Exception
-import           Data.ByteString.Char8 (ByteString)
-import           Data.Dynamic
-import           Foreign.C
-import qualified Data.ByteString.Char8 as S
-------------------------------------------------------------------------------
-#ifdef OPENSSL
-import           Control.Monad
-import qualified Network.Socket as Socket
-import           Network.Socket hiding ( accept
-                                       , shutdown
-                                       , recv
-                                       , recvLen
-                                       , send
-                                       , socket
-                                       )
-import           OpenSSL
-import           OpenSSL.Session
-import qualified OpenSSL.Session as SSL
-import           Prelude hiding (catch)
-import           Unsafe.Coerce
-import           Snap.Internal.Http.Server.Address
->>>>>>> 44456e5f
+import           Prelude                           (Bool, FilePath, IO, Int, Show, String, id, ($))
 #endif
 ------------------------------------------------------------------------------
 import           Snap.Internal.Http.Server.Types   (AcceptFunc (..), SendFileHandler)
 ------------------------------------------------------------------------------
-<<<<<<< HEAD
 
-data TLSException = TLSException String
-=======
 data TLSException = TLSException S.ByteString
->>>>>>> 44456e5f
   deriving (Show, Typeable)
 instance Exception TLSException
 
 #ifndef OPENSSL
-<<<<<<< HEAD
 type SSLContext = ()
 type SSL = ()
-=======
+
 ------------------------------------------------------------------------------
 sslNotSupportedException :: TLSException
 sslNotSupportedException = TLSException $ S.concat [
@@ -89,11 +54,6 @@
   , "Please compile snap-server with -fopenssl to enable it."
   ]
 
-------------------------------------------------------------------------------
-initTLS :: IO ()
-initTLS = throwIO sslNotSupportedException
-
->>>>>>> 44456e5f
 
 ------------------------------------------------------------------------------
 withTLS :: IO a -> IO a
@@ -101,23 +61,17 @@
 
 
 ------------------------------------------------------------------------------
-<<<<<<< HEAD
 barf :: IO a
-barf = throwIO $
-       TLSException "TLS is not supported, build snap-server with -fopenssl"
-=======
-bindHttps :: ByteString -> Int -> FilePath -> Bool -> FilePath -> IO ListenSocket
-bindHttps _ _ _ _ _ = throwIO sslNotSupportedException
->>>>>>> 44456e5f
+barf = throwIO sslNotSupportedException
 
 
 ------------------------------------------------------------------------------
-bindHttps :: ByteString -> Int -> FilePath -> FilePath -> IO (Socket, SSLContext)
-bindHttps _ _ _ _ = barf
+bindHttps :: ByteString -> Int -> FilePath -> Bool -> FilePath
+          -> IO (Socket, SSLContext)
+bindHttps _ _ _ _ _ = barf
 
 
 ------------------------------------------------------------------------------
-<<<<<<< HEAD
 httpsAcceptFunc :: Socket -> SSLContext -> AcceptFunc
 httpsAcceptFunc _ _ = AcceptFunc $ \restore -> restore barf
 
@@ -125,26 +79,7 @@
 ------------------------------------------------------------------------------
 sendFileFunc :: SSL -> Socket -> SendFileHandler
 sendFileFunc _ _ _ _ _ _ _ = barf
-=======
-createSession :: ListenSocket -> Int -> CInt -> IO () -> IO NetworkSession
-createSession _ _ _ _ = throwIO sslNotSupportedException
 
-
-------------------------------------------------------------------------------
-endSession :: NetworkSession -> IO ()
-endSession _ = return ()
-
-
-------------------------------------------------------------------------------
-send :: IO () -> IO () -> NetworkSession -> ByteString -> IO ()
-send _ _ _ _ = return ()
-
-
-------------------------------------------------------------------------------
-recv :: IO b -> NetworkSession -> IO (Maybe ByteString)
-recv _ _ = throwIO sslNotSupportedException
-
->>>>>>> 44456e5f
 
 #else
 ------------------------------------------------------------------------------
@@ -158,7 +93,6 @@
           -> FilePath
           -> Bool
           -> FilePath
-<<<<<<< HEAD
           -> IO (Socket, SSLContext)
 bindHttps bindAddress bindPort cert key =
     bracketOnError
@@ -174,35 +108,14 @@
 
              ctx <- SSL.context
              SSL.contextSetPrivateKeyFile  ctx key
-             SSL.contextSetCertificateFile ctx cert
-             SSL.contextSetDefaultCiphers  ctx
+             if chainCert
+               then SSL.contextSetCertificateChainFile ctx cert
+               else SSL.contextSetCertificateFile ctx cert
 
              certOK <- SSL.contextCheckPrivateKey ctx
              when (not certOK) $ do
-                 throwIO $ TLSException $! certificateError
+                 throwIO $ TLSException certificateError
              return (sock, ctx)
-=======
-          -> IO ListenSocket
-bindHttps bindAddress bindPort cert chainCert key = do
-    (family, addr) <- getSockAddr bindPort bindAddress
-    sock           <- Socket.socket family Socket.Stream 0
-
-    Socket.setSocketOption sock Socket.ReuseAddr 1
-    Socket.bindSocket sock addr
-    Socket.listen sock 150
-
-    ctx <- context
-    contextSetPrivateKeyFile  ctx key
-    if chainCert
-      then contextSetCertificateChainFile ctx cert
-      else contextSetCertificateFile ctx cert
-    contextSetDefaultCiphers  ctx
-
-    certOK <- contextCheckPrivateKey ctx
-    when (not certOK) $ throwIO $ TLSException certificateError
-    return $! ListenHttps sock ctx
->>>>>>> 44456e5f
-
   where
     certificateError =
       "OpenSSL says that the certificate doesn't match the private key!"
