{-# LANGUAGE BangPatterns #-}
{-# LANGUAGE OverloadedStrings #-}

module Test.Common.TestHandler (testHandler) where

import           Blaze.ByteString.Builder
import           Control.Concurrent (threadDelay)
import           Control.Monad
import           Control.Monad.Trans
import qualified Data.ByteString.Char8 as S
import qualified Data.ByteString.Lazy.Char8 as L
import           Data.List
import qualified Data.Map as Map
import           Data.Maybe
import           Data.Monoid
import           Snap.Iteratee hiding (Enumerator)
import qualified Snap.Iteratee as I
import           Snap.Core
import           Snap.Util.FileServe
import           Snap.Util.FileUploads
import           Snap.Util.GZip
import           System.Directory
import           Test.Common.Rot13 (rot13)



------------------------------------------------------------------------------
-- timeout handling
------------------------------------------------------------------------------
timeoutTickleHandler :: Snap ()
timeoutTickleHandler = do
    noCompression   -- FIXME: remove this when zlib-bindings and
                    -- zlib-enumerator support gzip stream flushing
    modifyResponse $ setResponseBody (trickleOutput 6)
                   . setContentType "text/plain"
    setTimeout 2

  where
    trickleOutput :: Int -> Enumerator Builder IO a
    trickleOutput n = concatEnums $ dots `interleave` delays
      where
        enumOne = enumList 1 [fromByteString ".\n", flush]
        delay st = do
            liftIO $ threadDelay 1000000
            returnI st

        interleave x0 y0 = (go id x0 y0) []
          where
            go !dl [] ys = dl . (++ys)
            go !dl xs [] = dl . (++xs)
            go !dl (x:xs) (y:ys) = go (dl . (x:) . (y:)) xs ys

        dots   = replicate n enumOne
        delays = replicate n delay


------------------------------------------------------------------------------
pongHandler :: Snap ()
pongHandler = modifyResponse $
              setResponseBody (enumBuilder $ fromByteString "PONG") .
              setContentType "text/plain" .
              setContentLength 4

echoUriHandler :: Snap ()
echoUriHandler = do
    req <- getRequest
    writeBS $ rqURI req


echoHandler :: Snap ()
echoHandler = transformRequestBody returnI


rot13Handler :: Snap ()
rot13Handler = transformRequestBody f
  where
    f origStep = do
        mbX  <- I.head
        maybe (enumEOF origStep)
              (feedStep origStep)
              mbX

    feedStep origStep b = do
        let x = toByteString b
        let e = enumBuilder $ fromByteString $ rot13 x
        step <- lift $ runIteratee $ e origStep
        f step


bigResponseHandler :: Snap ()
bigResponseHandler = do
    let sz = 4000000
    let s = L.take sz $ L.cycle $ L.fromChunks [S.replicate 400000 '.']
    modifyResponse $ setContentLength sz
    writeLBS s


responseHandler :: Snap ()
responseHandler = do
    !code <- liftM (read . S.unpack . fromMaybe "503") $ getParam "code"
    modifyResponse $ setResponseCode code
    writeBS $ S.pack $ show code


uploadForm :: Snap ()
uploadForm = do
    modifyResponse $ setContentType "text/html"
    writeBS form

  where
    form = S.concat [ "<html><head><title>Upload a file</title></head><body>\n"
                    , "<p>Upload some <code>text/plain</code> files:</p>\n"
                    , "<form method='post' "
                    , "enctype='multipart/form-data' "
                    , "action='/upload/handle'>\n"
                    , "<input type='file' "
                    , "accept='text/plain' "
                    , "multiple='true' "
                    , "name='file'></input>\n"
                    , "<input type='submit' name='Submit'></input>\n"
                    , "</form></body></html>" ]


uploadHandler :: Snap ()
uploadHandler = do
    liftIO $ createDirectoryIfMissing True tmpdir
    handleFileUploads tmpdir defaultUploadPolicy partPolicy hndl

  where
    isRight (Left _) = False
    isRight (Right _) = True

    f (_, Left _) = error "impossible"
    f (p, Right x) = (fromMaybe "-" $ partFileName p, x)

    hndl xs' = do
        let xs = [ f x | x <- xs', isRight (snd x) ]

        files <- mapM (\(x,fp) -> do
                           c <- liftIO $ S.readFile fp
                           return (x,c)) xs

        let m = sort files

        params <- liftM (Prelude.map (\(a,b) -> (a,S.concat b)) .
                         Map.toAscList .
                         rqParams) getRequest

        modifyResponse $ setContentType "text/plain"
        writeBuilder $ buildRqParams params `mappend` buildFiles m
        

    builder _ [] = mempty
    builder ty ((k,v):xs) =
        mconcat [ fromByteString ty
                , fromByteString ":\n"
                , fromByteString k
                , fromByteString "\nValue:\n"
                , fromByteString v
                , fromByteString "\n\n"
                , builder ty xs ]


    buildRqParams = builder "Param"
    buildFiles = builder "File"

    tmpdir = "dist/filetmp"
    partPolicy partInfo = if partContentType partInfo == "text/plain"
                            then allowWithMaximumSize 200000
                            else disallow


testHandler :: Snap ()
testHandler = withCompression $
<<<<<<< HEAD
    route [ ("pong"           , pongHandler                       )
          , ("echo"           , echoHandler                       )
          , ("rot13"          , rot13Handler                      )
          , ("echoUri"        , echoUriHandler                    )
          , ("fileserve"      , serveDirectory "testserver/static")
          , ("bigresponse"    , bigResponseHandler                )
          , ("respcode/:code" , responseHandler                   )
          , ("upload/form"    , uploadForm                        )
          , ("upload/handle"  , uploadHandler                     )
=======
    route [ ("pong"           , pongHandler                  )
          , ("echo"           , echoHandler                  )
          , ("rot13"          , rot13Handler                 )
          , ("echoUri"        , echoUriHandler               )
          , ("fileserve"      , fileServe "testserver/static")
          , ("bigresponse"    , bigResponseHandler           )
          , ("respcode/:code" , responseHandler              )
          , ("upload/form"    , uploadForm                   )
          , ("upload/handle"  , uploadHandler                )
          , ("timeout/tickle" , timeoutTickleHandler         )
>>>>>>> dcfa9718
          ]<|MERGE_RESOLUTION|>--- conflicted
+++ resolved
@@ -172,7 +172,6 @@
 
 testHandler :: Snap ()
 testHandler = withCompression $
-<<<<<<< HEAD
     route [ ("pong"           , pongHandler                       )
           , ("echo"           , echoHandler                       )
           , ("rot13"          , rot13Handler                      )
@@ -182,16 +181,5 @@
           , ("respcode/:code" , responseHandler                   )
           , ("upload/form"    , uploadForm                        )
           , ("upload/handle"  , uploadHandler                     )
-=======
-    route [ ("pong"           , pongHandler                  )
-          , ("echo"           , echoHandler                  )
-          , ("rot13"          , rot13Handler                 )
-          , ("echoUri"        , echoUriHandler               )
-          , ("fileserve"      , fileServe "testserver/static")
-          , ("bigresponse"    , bigResponseHandler           )
-          , ("respcode/:code" , responseHandler              )
-          , ("upload/form"    , uploadForm                   )
-          , ("upload/handle"  , uploadHandler                )
-          , ("timeout/tickle" , timeoutTickleHandler         )
->>>>>>> dcfa9718
+          , ("timeout/tickle" , timeoutTickleHandler              )
           ]