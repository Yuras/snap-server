--- conflicted
+++ resolved
@@ -45,11 +45,7 @@
     old-locale,
     parallel > 2,
     process,
-<<<<<<< HEAD
     snap-core >= 0.6 && < 0.7,
-=======
-    snap-core >= 0.5.3 && <0.6,
->>>>>>> dd89af8f
     template-haskell,
     test-framework >= 0.4 && < 0.5,
     test-framework-hunit >= 0.2.5 && < 0.3,
@@ -109,11 +105,7 @@
     parallel > 2,
     MonadCatchIO-transformers >= 0.2.1 && < 0.3,
     network == 2.3.*,
-<<<<<<< HEAD
     snap-core >= 0.6 && < 0.7,
-=======
-    snap-core >= 0.5.3 && <0.6,
->>>>>>> dd89af8f
     template-haskell,
     time,
     transformers,
@@ -177,11 +169,7 @@
     blaze-builder-enumerator >= 0.2.0 && <0.3,
     bytestring,
     bytestring-nums >= 0.3.1 && < 0.4,
-<<<<<<< HEAD
     case-insensitive >= 0.3 && < 0.4,
-=======
-    case-insensitive >= 0.2 && < 0.5,
->>>>>>> dd89af8f
     containers,
     directory-tree,
     enumerator >= 0.4.7 && <0.5,
@@ -193,11 +181,7 @@
     network == 2.3.*,
     old-locale,
     parallel > 2,
-<<<<<<< HEAD
     snap-core >= 0.6 && < 0.7,
-=======
-    snap-core >= 0.5.3 && <0.6,
->>>>>>> dd89af8f
     template-haskell,
     test-framework >= 0.4 && < 0.5,
     test-framework-hunit >= 0.2.5 && < 0.3,
