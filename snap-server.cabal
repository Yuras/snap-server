name:           snap-server
version:        0.3.0
synopsis:       A fast, iteratee-based, epoll-enabled web server for the Snap Framework
description:
  This is the first developer prerelease of the Snap framework.  Snap is a
  simple and fast web development framework and server written in Haskell. For
  more information or to download the latest version, you can visit the Snap
  project website at <http://snapframework.com/>.
  .
  The Snap HTTP server is a high performance, epoll-enabled, iteratee-based web
  server library written in Haskell. Together with the @snap-core@ library upon
  which it depends, it provides a clean and efficient Haskell programming
  interface to the HTTP protocol.
  .
  Higher-level facilities for building web applications (like user/session
  management, component interfaces, data modeling, etc.) are planned but not
  yet implemented, so this release will mostly be of interest for those who:
  .
  * need a fast and minimal HTTP API at roughly the same level of abstraction
    as Java servlets, or
  .
  * are interested in contributing to the Snap Framework project.

license:        BSD3
license-file:   LICENSE
author:         James Sanders, Gregory Collins, Doug Beardsley
maintainer:     snap@snapframework.com
build-type:     Simple
cabal-version:  >= 1.6
homepage:       http://snapframework.com/
category:       Web

extra-source-files:
  CONTRIBUTORS,
  extra/fonts/DroidSerif-Bold.eot,
  extra/fonts/DroidSerif-Bold.svg,
  extra/fonts/DroidSerif-Bold.ttf,
  extra/fonts/DroidSerif-Bold.woff,
  extra/fonts/DroidSerif-BoldItalic.eot,
  extra/fonts/DroidSerif-BoldItalic.svg,
  extra/fonts/DroidSerif-BoldItalic.ttf,
  extra/fonts/DroidSerif-BoldItalic.woff,
  extra/fonts/DroidSerif-Italic.eot,
  extra/fonts/DroidSerif-Italic.svg,
  extra/fonts/DroidSerif-Italic.ttf,
  extra/fonts/DroidSerif-Italic.woff,
  extra/fonts/DroidSerif-Regular.eot,
  extra/fonts/DroidSerif-Regular.svg,
  extra/fonts/DroidSerif-Regular.ttf,
  extra/fonts/DroidSerif-Regular.woff,
  extra/haddock.css,
  extra/hscolour.css,
  extra/logo.gif,
  haddock.sh,
  LICENSE,
  README.md,
  README.SNAP.md,
  test/benchmark/Benchmark.hs,
  test/benchmark/Snap/Internal/Http/Parser/Benchmark.hs,
  test/benchmark/Snap/Internal/Http/Parser/Data.hs,
  test/common/Paths_snap_server.hs,
  test/common/Snap/Test/Common.hs,
  test/common/Test/Common/TestHandler.hs,
  test/common/Test/Common/Rot13.hs,
  test/data/fileServe/foo.bin,
  test/data/fileServe/foo.bin.bin.bin,
  test/data/fileServe/foo.html,
  test/data/fileServe/foo.txt,
  test/pongserver/Main.hs,
  test/runTestsAndCoverage.sh,
  test/snap-server-testsuite.cabal,
  test/suite/Data/Concurrent/HashMap/Tests.hs,
  test/suite/Snap/Internal/Http/Parser/Tests.hs,
  test/suite/Snap/Internal/Http/Server/Tests.hs,
  test/suite/Test/Blackbox.hs,
  test/suite/TestSuite.hs,
  test/testserver/Main.hs,
  test/testserver/static/hello.txt


Flag libev
    Description: Use libev?
    Default:     False

Flag portable
  Description: Compile in cross-platform mode. No platform-specific code or
               optimizations such as C routines will be used.
  Default: False


Library
  hs-source-dirs: src

  exposed-modules:
    Snap.Http.Server,
    Snap.Http.Server.Config,
    System.FastLogger

  other-modules:
    Data.Concurrent.HashMap,
    Data.Concurrent.HashMap.Internal,
    Paths_snap_server,
    Snap.Internal.Http.Parser,
    Snap.Internal.Http.Server,
    Snap.Internal.Http.Server.Date

  build-depends:
    array >= 0.2 && <0.4,
    attoparsec >= 0.8.1 && < 0.9,
    attoparsec-iteratee >= 0.1.1 && <0.2,
    base >= 4 && < 5,
    binary >=0.5 && <0.6,
    bytestring,
    bytestring-nums,
    bytestring-show >= 0.3.2 && < 0.4,
    cereal >= 0.3 && < 0.4,
    containers,
    directory-tree,
    dlist >= 0.5 && < 0.6,
    filepath,
    iteratee >= 0.3.1 && <0.4,
<<<<<<< HEAD
    MonadCatchIO-transformers >= 0.2.1 && < 0.3,
    monads-fd,
=======
    monads-fd < 0.1.0.3,
>>>>>>> 6417ac3a
    murmur-hash >= 0.1 && < 0.2,
    network == 2.2.1.*,
    old-locale,
    snap-core >= 0.3 && <0.4,
    template-haskell,
    time,
    transformers,
    utf8-string,
    unix-compat == 0.2.*,
    vector >= 0.7 && <0.8,
    vector-algorithms >= 0.3.4 && <0.4

  if flag(portable) || os(windows)
    cpp-options: -DPORTABLE
  else
    build-depends: unix

  if flag(libev)
    build-depends: hlibev >= 0.2.8 && < 0.3
    other-modules: Snap.Internal.Http.Server.LibevBackend
    cpp-options: -DLIBEV
  else
    other-modules: Snap.Internal.Http.Server.TimeoutTable
    build-depends: network-bytestring >= 0.1.2 && < 0.2,
                   PSQueue >= 1.1 && <1.2

    other-modules: Snap.Internal.Http.Server.SimpleBackend

  if os(linux) && !flag(portable)
    cpp-options: -DLINUX -DHAS_SENDFILE
    other-modules:
      System.SendFile,
      System.SendFile.Linux

  if os(darwin) && !flag(portable)
    cpp-options: -DOSX -DHAS_SENDFILE
    other-modules:
      System.SendFile,
      System.SendFile.Darwin

  if os(freebsd) && !flag(portable)
    cpp-options: -DFREEBSD -DHAS_SENDFILE
    other-modules:
      System.SendFile,
      System.SendFile.FreeBSD

  ghc-prof-options: -prof -auto-all

  if impl(ghc >= 6.12.0)
    ghc-options: -Wall -fwarn-tabs -funbox-strict-fields -O2 -fno-warn-unused-do-bind
  else
    ghc-options: -Wall -fwarn-tabs -funbox-strict-fields -O2


source-repository head
  type:     git
  location: http://git.snapframework.com/snap-server.git<|MERGE_RESOLUTION|>--- conflicted
+++ resolved
@@ -119,12 +119,8 @@
     dlist >= 0.5 && < 0.6,
     filepath,
     iteratee >= 0.3.1 && <0.4,
-<<<<<<< HEAD
     MonadCatchIO-transformers >= 0.2.1 && < 0.3,
-    monads-fd,
-=======
     monads-fd < 0.1.0.3,
->>>>>>> 6417ac3a
     murmur-hash >= 0.1 && < 0.2,
     network == 2.2.1.*,
     old-locale,
