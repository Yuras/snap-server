--- conflicted
+++ resolved
@@ -43,7 +43,7 @@
 ------------------------------------------------------------------------------
 import qualified Paths_snap_server                 as V
 import           Snap.Core                         (MonadSnap (..), Request, Response, Snap, rqClientAddr, rqHeaders, rqMethod, rqURI, rqVersion, rspStatus)
-import           Snap.Http.Server.Config           (Config, ConfigLog (..), commandLineConfig, completeConfig, defaultConfig, getAccessLog, getBind, getCompression, getDefaultTimeout, getErrorHandler, getErrorLog, getHostname, getLocale, getOther, getPort, getProxyType, getSSLBind, getSSLCert, getSSLKey, getSSLPort, getStartupHook, getVerbose)
+import           Snap.Http.Server.Config           (Config, ConfigLog (..), commandLineConfig, completeConfig, defaultConfig, getAccessLog, getBind, getCompression, getDefaultTimeout, getErrorHandler, getErrorLog, getHostname, getLocale, getOther, getPort, getProxyType, getSSLBind, getSSLCert, getSSLChainCert, getSSLKey, getSSLPort, getStartupHook, getVerbose)
 import qualified Snap.Http.Server.Types            as Ty
 import           Snap.Internal.Debug               (debug)
 import           Snap.Internal.Http.Server.Config  (ProxyType (..), emptyStartupInfo, setStartupConfig, setStartupSockets)
@@ -203,27 +203,18 @@
                               return $! (str, sock, afunc)) fs
   where
     httpsListener = do
-<<<<<<< HEAD
         b    <- getSSLBind conf
         p    <- getSSLPort conf
         cert <- getSSLCert conf
+        chainCert <- getSSLChainCert conf
         key  <- getSSLKey conf
         return (S.concat [ "https://"
                          , b
                          , ":"
                          , bshow p ],
-                do (sock, ctx) <- TLS.bindHttps b p cert key
+                do (sock, ctx) <- TLS.bindHttps b p cert chainCert key
                    return (sock, TLS.httpsAcceptFunc sock ctx)
                 )
-=======
-        b         <- getSSLBind conf
-        p         <- getSSLPort conf
-        cert      <- getSSLCert conf
-        chainCert <- getSSLChainCert conf
-        key       <- getSSLKey conf
-        return $! Int.HttpsPort b p cert chainCert key
-
->>>>>>> 44456e5f
     httpListener = do
         p <- getPort conf
         b <- getBind conf
