{-# LANGUAGE BangPatterns        #-}
{-# LANGUAGE CPP                 #-}
{-# LANGUAGE DeriveDataTypeable  #-}
{-# LANGUAGE OverloadedStrings   #-}
{-# LANGUAGE Rank2Types          #-}
{-# LANGUAGE ScopedTypeVariables #-}

module Snap.Internal.Http.Server where

------------------------------------------------------------------------------
import           Blaze.ByteString.Builder
import           Blaze.ByteString.Builder.Char8
import           Blaze.ByteString.Builder.Enumerator
import           Blaze.ByteString.Builder.HTTP
import           Control.Arrow (first, second)
import           Control.Monad.CatchIO hiding ( bracket
                                              , catches
                                              , finally
                                              , Handler
                                              )
import qualified Control.Monad.CatchIO as CatchIO
import           Control.Monad.State.Strict
import           Control.Exception hiding (catch, throw)
import           Data.Char
import qualified Data.CaseInsensitive as CI
import           Data.ByteString (ByteString)
import qualified Data.ByteString as S
import qualified Data.ByteString.Char8 as SC
import qualified Data.ByteString.Lazy as L
import           Data.ByteString.Internal (c2w, w2c)
import qualified Data.ByteString.Nums.Careless.Int as Cvt
import           Data.Int
import           Data.IORef
import           Data.List (foldl')
import qualified Data.Map as Map
import           Data.Maybe (catMaybes, fromJust, fromMaybe)
import           Data.Monoid
import           Data.Time
import           Data.Typeable
import           Data.Version
import           GHC.Conc
import           Network.Socket (withSocketsDo)
import           Prelude hiding (catch)
import           System.PosixCompat.Files hiding (setFileSize)
import           System.Posix.Types (FileOffset)
import           System.Locale
------------------------------------------------------------------------------
<<<<<<< HEAD
import           System.FastLogger
import           Snap.Core (EscapeHttpException (..))
=======
import           System.FastLogger (timestampedLogEntry, combinedLogEntry)
>>>>>>> a8bbd61b
import           Snap.Internal.Http.Types
import           Snap.Internal.Debug
import           Snap.Internal.Http.Parser
import           Snap.Internal.Http.Server.Date

import           Snap.Internal.Http.Server.Backend
import           Snap.Internal.Http.Server.HttpPort
import qualified Snap.Internal.Http.Server.TLS as TLS
import           Snap.Internal.Http.Server.SimpleBackend
import           Snap.Internal.Http.Server.LibevBackend

import           Snap.Internal.Iteratee.Debug
import           Snap.Iteratee hiding (head, take, map)
import qualified Snap.Iteratee as I

import           Snap.Types.Headers (Headers)
import qualified Snap.Types.Headers as H

import qualified Paths_snap_server as V


------------------------------------------------------------------------------
-- | The handler has to return the request object because we have to clear the
-- HTTP request body before we send the response. If the handler consumes the
-- request body, it is responsible for setting @rqBody=return@ in the returned
-- request (otherwise we will mess up reading the input stream).
--
-- Note that we won't be bothering end users with this -- the details will be
-- hidden inside the Snap monad
type ServerHandler = (ByteString -> IO ())
                  -> (Int -> IO ())
                  -> Request
                  -> Iteratee ByteString IO (Request,Response)


------------------------------------------------------------------------------
type ServerMonad = StateT ServerState (Iteratee ByteString IO)


------------------------------------------------------------------------------
data ListenPort =
    -- (bind address, port)
    HttpPort  ByteString Int |
    -- (bind address, port, path to certificate, path to key)
    HttpsPort ByteString Int FilePath FilePath

------------------------------------------------------------------------------
instance Show ListenPort where
    show (HttpPort b p) =
        concat [ "http://", SC.unpack b, ":", show p, "/" ]
    show (HttpsPort b p _ _) =
        concat [ "https://", SC.unpack b, ":", show p, "/" ]


------------------------------------------------------------------------------
data EventLoopType = EventLoopSimple
                   | EventLoopLibEv
  deriving (Show)


------------------------------------------------------------------------------
-- This exception will be thrown if we decided to terminate the request before
-- running the user handler.
data TerminatedBeforeHandlerException = TerminatedBeforeHandlerException
  deriving (Show, Typeable)
instance Exception TerminatedBeforeHandlerException


-- We throw this if we get an exception that escaped from the user handler.
data ExceptionAlreadyCaught = ExceptionAlreadyCaught
  deriving (Show, Typeable)
instance Exception ExceptionAlreadyCaught


------------------------------------------------------------------------------
defaultEvType :: EventLoopType
#ifdef LIBEV
defaultEvType = EventLoopLibEv
#else
defaultEvType = EventLoopSimple
#endif


------------------------------------------------------------------------------
data ServerState = ServerState
    { _forceConnectionClose  :: Bool
    , _localHostname         :: ByteString
    , _sessionPort           :: SessionInfo
    , _logAccess             :: Request -> Response -> IO ()
    , _logError              :: ByteString -> IO ()
    }


------------------------------------------------------------------------------
runServerMonad :: ByteString                     -- ^ local host name
               -> SessionInfo                    -- ^ session port information
               -> (Request -> Response -> IO ()) -- ^ access log function
               -> (ByteString -> IO ())          -- ^ error log function
               -> ServerMonad a                  -- ^ monadic action to run
               -> Iteratee ByteString IO a
runServerMonad lh s la le m = evalStateT m st
  where
    st = ServerState False lh s la le


------------------------------------------------------------------------------
-- input/output


------------------------------------------------------------------------------
httpServe :: Int                         -- ^ default timeout
          -> [ListenPort]                -- ^ ports to listen on
          -> Maybe EventLoopType         -- ^ Specify a given event loop,
                                         --   otherwise a default is picked
          -> ByteString                  -- ^ local hostname (server name)
          -> Maybe (ByteString -> IO ()) -- ^ access log action
          -> Maybe (ByteString -> IO ()) -- ^ error log action
          -> ServerHandler               -- ^ handler procedure
          -> IO ()
httpServe defaultTimeout ports mevType localHostname alog' elog'
          handler = withSocketsDo $ spawnAll alog' elog'
  where
    --------------------------------------------------------------------------
    spawnAll alog elog = {-# SCC "httpServe/spawnAll" #-} do

        let evType = maybe defaultEvType id mevType

        logE elog $ S.concat [ "Server.httpServe: START ("
                             , toBS $ show evType, ")"]

        let isHttps p = case p of { (HttpsPort _ _ _ _) -> True; _ -> False;}
        let initHttps = foldr (\p b -> b || isHttps p) False ports

        if initHttps
            then TLS.initTLS
            else return ()

        nports <- mapM bindPort ports

        (runEventLoop evType defaultTimeout nports numCapabilities (logE elog)
                    $ runHTTP defaultTimeout alog elog handler localHostname)
          `finally` do
            logE elog "Server.httpServe: SHUTDOWN"

            if initHttps
                then TLS.stopTLS
                else return ()

            logE elog "Server.httpServe: BACKEND STOPPED"

    --------------------------------------------------------------------------
    bindPort (HttpPort  baddr port)          = bindHttp  baddr port
    bindPort (HttpsPort baddr port cert key) =
        TLS.bindHttps baddr port cert key


    --------------------------------------------------------------------------
    runEventLoop EventLoopSimple       = simpleEventLoop
    runEventLoop EventLoopLibEv        = libEvEventLoop


------------------------------------------------------------------------------
debugE :: (MonadIO m) => ByteString -> m ()
debugE s = debug $ "Server: " ++ (map w2c $ S.unpack s)


------------------------------------------------------------------------------
logE :: Maybe (ByteString -> IO ()) -> ByteString -> IO ()
logE elog = maybe debugE (\l s -> debugE s >> logE' l s) elog


------------------------------------------------------------------------------
logE' :: (ByteString -> IO ()) -> ByteString -> IO ()
logE' logger s = (timestampedLogEntry s) >>= logger


------------------------------------------------------------------------------
bshow :: (Show a) => a -> ByteString
bshow = toBS . show


------------------------------------------------------------------------------
logA :: Maybe (ByteString -> IO ()) -> Request -> Response -> IO ()
logA alog = maybe (\_ _ -> return ()) logA' alog


------------------------------------------------------------------------------
logA' :: (ByteString -> IO ()) -> Request -> Response -> IO ()
logA' logger req rsp = do
    let hdrs      = rqHeaders req
    let host      = rqRemoteAddr req
    let user      = Nothing -- TODO we don't do authentication yet
    let (v, v')   = rqVersion req
    let ver       = S.concat [ "HTTP/", bshow v, ".", bshow v' ]
    let method    = toBS $ show (rqMethod req)
    let reql      = S.intercalate " " [ method, rqURI req, ver ]
    let status    = rspStatus rsp
    let cl        = rspContentLength rsp
    let referer   = maybe Nothing (Just . head) $ H.lookup "referer" hdrs
    let userAgent = maybe "-" head $ H.lookup "user-agent" hdrs

    msg <- combinedLogEntry host user reql status cl referer userAgent
    logger msg


------------------------------------------------------------------------------
runHTTP :: Int                           -- ^ default timeout
        -> Maybe (ByteString -> IO ())   -- ^ access logger
        -> Maybe (ByteString -> IO ())   -- ^ error logger
        -> ServerHandler                 -- ^ handler procedure
        -> ByteString                    -- ^ local host name
        -> SessionInfo                   -- ^ session port information
        -> Enumerator ByteString IO ()   -- ^ read end of socket
        -> Iteratee ByteString IO ()     -- ^ write end of socket
        -> (FilePath -> Int64 -> Int64 -> IO ())
                                         -- ^ sendfile end
        -> (Int -> IO ())                -- ^ timeout tickler
        -> IO ()
runHTTP defaultTimeout alog elog handler lh sinfo readEnd writeEnd onSendFile
        tickle =
    go `catches` [ Handler $ \(_ :: TerminatedBeforeHandlerException) -> do
                       return ()
                 , Handler $ \(_ :: ExceptionAlreadyCaught) -> do
                       return ()
                 , Handler $ \(_ :: HttpParseException) -> do
                       return ()
                 , Handler $ \(e :: AsyncException) -> do
                       throwIO e
                 , Handler $ \(e :: SomeException) ->
                       logE elog $ toByteString $ lmsg e
                 ]

  where
    lmsg e = mconcat [ fromByteString "["
                     , fromShow $ remoteAddress sinfo
                     , fromByteString "]: "
                     , fromByteString "an exception escaped to toplevel:\n"
                     , fromShow e ]

    go = do
        buf <- allocBuffer 16384
        let iter1 = runServerMonad lh sinfo (logA alog) (logE elog) $
                                   httpSession defaultTimeout writeEnd buf
                                               onSendFile tickle handler
        let iter = iterateeDebugWrapper "httpSession iteratee" iter1

        debug "runHTTP/go: prepping iteratee for start"

        step <- liftIO $ runIteratee iter

        debug "runHTTP/go: running..."
        run_ $ readEnd step
        debug "runHTTP/go: finished"


------------------------------------------------------------------------------
requestErrorMessage :: Request -> SomeException -> Builder
requestErrorMessage req e =
    mconcat [ fromByteString "During processing of request from "
            , fromByteString $ rqRemoteAddr req
            , fromByteString ":"
            , fromShow $ rqRemotePort req
            , fromByteString "\nrequest:\n"
            , fromShow $ show req
            , fromByteString "\n"
            , msgB ]
  where
    msgB = mconcat [
             fromByteString "A web handler threw an exception. Details:\n"
           , fromShow e
           ]


------------------------------------------------------------------------------
sERVER_HEADER :: ByteString
sERVER_HEADER = S.concat ["Snap/", snapServerVersion]


------------------------------------------------------------------------------
snapServerVersion :: ByteString
snapServerVersion = SC.pack $ showVersion $ V.version


------------------------------------------------------------------------------
logAccess :: Request -> Response -> ServerMonad ()
logAccess req rsp = gets _logAccess >>= (\l -> liftIO $ l req rsp)


------------------------------------------------------------------------------
logError :: ByteString -> ServerMonad ()
logError s = gets _logError >>= (\l -> liftIO $ l s)


------------------------------------------------------------------------------
-- | Runs an HTTP session.
httpSession :: Int
            -> Iteratee ByteString IO ()     -- ^ write end of socket
            -> Buffer                        -- ^ builder buffer
            -> (FilePath -> Int64 -> Int64 -> IO ())
                                             -- ^ sendfile continuation
            -> (Int -> IO ())                -- ^ timeout tickler
            -> ServerHandler                 -- ^ handler procedure
            -> ServerMonad ()
httpSession defaultTimeout writeEnd' buffer onSendFile tickle handler = do

    let writeEnd = iterateeDebugWrapper "writeEnd" writeEnd'

    debug "Server.httpSession: entered"
    mreq  <- receiveRequest writeEnd
    debug "Server.httpSession: receiveRequest finished"

    -- successfully got a request, so restart timer
    liftIO $ tickle defaultTimeout

    case mreq of
      (Just req) -> do
          debug $ "Server.httpSession: got request: " ++
                   show (rqMethod req) ++
                   " " ++ SC.unpack (rqURI req) ++
                   " " ++ show (rqVersion req)

          -- check for Expect: 100-continue
          checkExpect100Continue req writeEnd

          logerr <- gets _logError

          (req',rspOrig) <- (lift $ handler logerr tickle req)
              `CatchIO.catches`
                  [ CatchIO.Handler $ escapeHttpCatch
                  , CatchIO.Handler $ errCatch "user handler" req
                  ]

          debug $ "Server.httpSession: finished running user handler"

          let rspTmp = rspOrig { rspHttpVersion = rqVersion req }
          checkConnectionClose (rspHttpVersion rspTmp) (rspHeaders rspTmp)

          cc <- gets _forceConnectionClose
          let rsp = if cc
                      then (setHeader "Connection" "close" rspTmp)
                      else rspTmp

          debug "Server.httpSession: handled, skipping request body"

          if rspTransformingRqBody rsp
             then debug $
                      "Server.httpSession: not skipping " ++
                      "request body, transforming."
             else do
               srqEnum <- liftIO $ readIORef $ rqBody req'
               let (SomeEnumerator rqEnum) = srqEnum

               skipStep <- (liftIO $ runIteratee $ iterateeDebugWrapper
                               "httpSession/skipToEof" skipToEof)
                           `catch` errCatch "skipping request body" req
               (lift $ rqEnum skipStep) `catch`
                      errCatch "skipping request body" req

          debug $ "Server.httpSession: request body skipped, " ++
                           "sending response"

          date <- liftIO getDateString
          let ins = H.set "Date" date .
                    H.set "Server" sERVER_HEADER
          let rsp' = updateHeaders ins rsp
          (bytesSent,_) <- sendResponse req rsp' buffer writeEnd onSendFile
                           `catch` errCatch "sending response" req

          debug $ "Server.httpSession: sent " ++
                  (show bytesSent) ++ " bytes"

          maybe (logAccess req rsp')
                (\_ -> logAccess req $ setContentLength bytesSent rsp')
                (rspContentLength rsp')

          if cc
             then do
                 debug $ "httpSession: Connection: Close, harikari"
                 liftIO $ myThreadId >>= killThread
             else httpSession defaultTimeout writeEnd' buffer onSendFile
                              tickle handler

      Nothing -> do
          debug $ "Server.httpSession: parser did not produce a " ++
                           "request, ending session"
          return ()

  where
    escapeHttpCatch :: EscapeHttpException -> ServerMonad a
    escapeHttpCatch (EscapeHttpException escapeIter) = do
        lift $ escapeIter tickle writeEnd'
        throw ExceptionAlreadyCaught

    errCatch :: ByteString -> Request -> SomeException -> ServerMonad a
    errCatch phase req e = do
        logError $ toByteString $
          mconcat [ fromByteString "httpSession caught an exception during "
                  , fromByteString phase
                  , fromByteString " phase:\n"
                  , requestErrorMessage req e ]
        throw ExceptionAlreadyCaught


------------------------------------------------------------------------------
checkExpect100Continue :: Request
                       -> Iteratee ByteString IO ()
                       -> ServerMonad ()
checkExpect100Continue req writeEnd = do
    let mbEx = getHeaders "Expect" req

    maybe (return ())
          (\l -> if elem "100-continue" l then go else return ())
          mbEx

  where
    go = do
        let (major,minor) = rqVersion req
        let hl = mconcat [ fromByteString "HTTP/"
                         , fromShow major
                         , fromWord8 $ c2w '.'
                         , fromShow minor
                         , fromByteString " 100 Continue\r\n\r\n" ]
        liftIO $ runIteratee
                   ((enumBS (toByteString hl) >==> enumEOF) $$ writeEnd)
        return ()


------------------------------------------------------------------------------
return411 :: Request
          -> Iteratee ByteString IO ()
          -> ServerMonad a
return411 req writeEnd = do
    go
    liftIO $ throwIO $ TerminatedBeforeHandlerException

  where
    go = do
        let (major,minor) = rqVersion req
        let hl = mconcat [ fromByteString "HTTP/"
                         , fromShow major
                         , fromWord8 $ c2w '.'
                         , fromShow minor
                         , fromByteString " 411 Length Required\r\n\r\n"
                         , fromByteString "411 Length Required\r\n" ]
        liftIO $ runIteratee
                   ((enumBS (toByteString hl) >==> enumEOF) $$ writeEnd)
        return ()


------------------------------------------------------------------------------
receiveRequest :: Iteratee ByteString IO () -> ServerMonad (Maybe Request)
receiveRequest writeEnd = do
    debug "receiveRequest: entered"
    mreq <- {-# SCC "receiveRequest/parseRequest" #-} lift $
            iterateeDebugWrapper "parseRequest" parseRequest
    debug "receiveRequest: parseRequest returned"

    case mreq of
      (Just ireq) -> do
          req' <- toRequest ireq
          setEnumerator req'
          req  <- parseForm req'
          checkConnectionClose (rqVersion req) (rqHeaders req)
          return $ Just req

      Nothing     -> return Nothing


  where
    --------------------------------------------------------------------------
    -- check: did the client specify "transfer-encoding: chunked"? then we
    -- have to honor that.
    --
    -- otherwise: check content-length header. if set: only take N bytes from
    -- the read end of the socket
    --
    -- if no content-length and no chunked encoding, enumerate the entire
    -- socket and close afterwards
    setEnumerator :: Request -> ServerMonad ()
    setEnumerator req = {-# SCC "receiveRequest/setEnumerator" #-} do
        if isChunked
          then do
              debug $ "receiveRequest/setEnumerator: " ++
                               "input in chunked encoding"
              let e = joinI . readChunkedTransferEncoding
              liftIO $ writeIORef (rqBody req)
                                  (SomeEnumerator e)
          else maybe (noContentLength req) hasContentLength mbCL

      where
        isChunked = maybe False
                          ((== ["chunked"]) . map CI.mk)
                          (H.lookup "transfer-encoding" hdrs)

        hasContentLength :: Int64 -> ServerMonad ()
        hasContentLength len = do
            debug $ "receiveRequest/setEnumerator: " ++
                             "request had content-length " ++ show len
            liftIO $ writeIORef (rqBody req) (SomeEnumerator e)
            debug "receiveRequest/setEnumerator: body enumerator set"
          where
            e :: Enumerator ByteString IO a
            e st = do
                st' <- lift $
                       runIteratee $
                       iterateeDebugWrapper "rqBody iterator" $
                       returnI st

                joinI $ takeExactly len st'

        noContentLength :: Request -> ServerMonad ()
        noContentLength rq = do
            debug ("receiveRequest/setEnumerator: " ++
                   "request did NOT have content-length")

            when (rqMethod rq == POST || rqMethod rq == PUT) $
                 return411 req writeEnd

            let enum = SomeEnumerator $
                       iterateeDebugWrapper "noContentLength" .
                       joinI . I.take 0
            liftIO $ writeIORef (rqBody rq) enum
            debug "receiveRequest/setEnumerator: body enumerator set"


        hdrs = rqHeaders req
        mbCL = H.lookup "content-length" hdrs >>= return . Cvt.int . head


    --------------------------------------------------------------------------
    parseForm :: Request -> ServerMonad Request
    parseForm req = {-# SCC "receiveRequest/parseForm" #-}
        if doIt then getIt else return req
      where
        mbCT   = liftM head $ H.lookup "content-type" (rqHeaders req)
        trimIt = fst . SC.spanEnd isSpace . SC.takeWhile (/= ';')
                     . SC.dropWhile isSpace
        mbCT'  = liftM trimIt mbCT
        doIt   = mbCT' == Just "application/x-www-form-urlencoded"

        maximumPOSTBodySize :: Int64
        maximumPOSTBodySize = 10*1024*1024

        getIt :: ServerMonad Request
        getIt = {-# SCC "receiveRequest/parseForm/getIt" #-} do
            debug "parseForm: got application/x-www-form-urlencoded"
            debug "parseForm: reading POST body"
            senum <- liftIO $ readIORef $ rqBody req
            let (SomeEnumerator enum) = senum
            consumeStep <- liftIO $ runIteratee consume
            step <- liftIO $
                    runIteratee $
                    joinI $ takeNoMoreThan maximumPOSTBodySize consumeStep
            body <- liftM S.concat $ lift $ enum step
            let newParams = parseUrlEncoded body

            debug "parseForm: stuffing 'enumBS body' into request"

            let e = enumBS body >==> I.joinI . I.take 0

            let e' = \st -> do
                let ii = iterateeDebugWrapper "regurgitate body" (returnI st)
                st' <- lift $ runIteratee ii
                e st'

            liftIO $ writeIORef (rqBody req) $ SomeEnumerator e'
            return $ req { rqParams = Map.unionWith (++) (rqParams req)
                                        newParams }


    --------------------------------------------------------------------------
    toRequest (IRequest method uri version kvps) =
        {-# SCC "receiveRequest/toRequest" #-} do
            localAddr     <- gets $ localAddress . _sessionPort
            lport         <- gets $ localPort . _sessionPort
            remoteAddr    <- gets $ remoteAddress . _sessionPort
            rport         <- gets $ remotePort . _sessionPort
            localHostname <- gets $ _localHostname
            secure        <- gets $ isSecure . _sessionPort

            let (serverName, serverPort) = fromMaybe
                                             (localHostname, lport)
                                             (liftM (parseHost . head)
                                                    (H.lookup "host" hdrs))

            -- will override in "setEnumerator"
            enum <- liftIO $ newIORef $ SomeEnumerator (enumBS "")

            return $ Request serverName
                             serverPort
                             remoteAddr
                             rport
                             localAddr
                             lport
                             localHostname
                             secure
                             hdrs
                             enum
                             mbContentLength
                             method
                             version
                             cookies
                             snapletPath
                             pathInfo
                             contextPath
                             uri
                             queryString
                             params

      where
        snapletPath = ""        -- TODO: snaplets in v0.2

        dropLeadingSlash s = maybe s f mbS
          where
            f (a,s') = if a == c2w '/' then s' else s
            mbS = S.uncons s

        hdrs            = toHeaders kvps

        mbContentLength = liftM (Cvt.int . head) $
                          H.lookup "content-length" hdrs

        cookies         = concat $
                          maybe []
                                (catMaybes . map parseCookie)
                                (H.lookup "cookie" hdrs)

        contextPath     = "/"

        parseHost h = (a, Cvt.int (S.drop 1 b))
          where
            (a,b) = S.break (== (c2w ':')) h

        params          = parseUrlEncoded queryString

        (pathInfo, queryString) = first dropLeadingSlash . second (S.drop 1) $
                                  S.break (== (c2w '?')) uri


------------------------------------------------------------------------------
-- Response must be well-formed here
sendResponse :: forall a . Request
             -> Response
             -> Buffer
             -> Iteratee ByteString IO a             -- ^ iteratee write end
             -> (FilePath -> Int64 -> Int64 -> IO a) -- ^ function to call on
                                                     -- sendfile
             -> ServerMonad (Int64, a)
sendResponse req rsp' buffer writeEnd' onSendFile = do
    let rsp'' = renderCookies rsp'
    rsp <- fixupResponse rsp''
    let (!headerString,!hlen) = mkHeaderBuilder rsp
    let writeEnd = fixCLIteratee hlen rsp writeEnd'

    (!x,!bs) <-
        case (rspBody rsp) of
          (Enum e)             -> lift $ whenEnum writeEnd headerString hlen
                                                  rsp e
          (SendFile f Nothing) -> lift $
                                  whenSendFile writeEnd headerString rsp f 0
          (SendFile f (Just (st,_))) ->
              lift $ whenSendFile writeEnd headerString rsp f st

    debug "sendResponse: response sent"

    return $! (bs,x)

  where
    --------------------------------------------------------------------------
    whenEnum :: Iteratee ByteString IO a
             -> Builder
             -> Int
             -> Response
             -> (forall x . Enumerator Builder IO x)
             -> Iteratee ByteString IO (a,Int64)
    whenEnum writeEnd hs hlen rsp e = do
        -- "enum" here has to be run in the context of the READ iteratee, even
        -- though it's writing to the output, because we may be transforming
        -- the input. That's why we check if we're transforming the request
        -- body here, and if not, send EOF to the write end; so that it
        -- doesn't join up with the read iteratee and try to get more data
        -- from the socket.
        let eBuilder = enumBuilder hs >==> e
        let enum = if rspTransformingRqBody rsp
                     then eBuilder
                     else eBuilder >==>
                          mapEnum toByteString fromByteString
                                  (joinI . I.take 0)

        debug $ "sendResponse: whenEnum: enumerating bytes"

        outstep <- lift $ runIteratee $
                   iterateeDebugWrapper "countBytes writeEnd" $
                   countBytes writeEnd
        (x,bs) <- mapIter fromByteString toByteString
                          (enum $$ joinI $ unsafeBuilderToByteString
                              (return buffer) outstep)
        debug $ "sendResponse: whenEnum: " ++ show bs ++
                " bytes enumerated"

        return (x, bs - fromIntegral hlen)


    --------------------------------------------------------------------------
    whenSendFile :: Iteratee ByteString IO a  -- ^ write end
                 -> Builder       -- ^ headers
                 -> Response
                 -> FilePath      -- ^ file to send
                 -> Int64         -- ^ start byte offset
                 -> Iteratee ByteString IO (a,Int64)
    whenSendFile writeEnd hs r f start = do
        -- Guaranteed to have a content length here. Sending EOF through to
        -- the write end guarantees that we flush the buffer before we send
        -- the file with sendfile().
        lift $ runIteratee ((enumBuilder hs >==> enumEOF) $$
                            unsafeBuilderToByteString (return buffer)
                              $$ writeEnd)

        let !cl = fromJust $ rspContentLength r
        x <- liftIO $ onSendFile f start cl
        return (x, cl)


    --------------------------------------------------------------------------
    (major,minor) = rspHttpVersion rsp'


    --------------------------------------------------------------------------
    buildHdrs :: Headers -> (Builder,Int)
    buildHdrs hdrs =
        {-# SCC "buildHdrs" #-}
        H.fold f (mempty,0) hdrs
      where
        f (!b,!len) !k !ys =
            let (!b',len') = h k ys
            in (b `mappend` b', len+len')

        crlf = fromByteString "\r\n"

        doOne pre plen (b,len) y = ( mconcat [ b
                                             , pre
                                             , fromByteString y
                                             , crlf ]
                                   , len + plen + 2 + S.length y )

        h k ys = foldl' (doOne kb klen) (mempty,0) ys
          where
            k'      = CI.original k
            kb      = fromByteString k' `mappend` fromByteString ": "
            klen    = S.length k' + 2


    --------------------------------------------------------------------------
    noCL :: Response
         -> ServerMonad Response
    noCL r = {-# SCC "noCL" #-} do
        -- are we in HTTP/1.1?
        let sendChunked = (rspHttpVersion r) == (1,1)
        if sendChunked
          then do
              let r' = setHeader "Transfer-Encoding" "chunked" r
              let origE = rspBodyToEnum $ rspBody r

              let e = \i -> joinI $ origE $$ chunkIt i

              return $! r' { rspBody = Enum e }

          else do
              -- HTTP/1.0 and no content-length? We'll have to close the
              -- socket.
              modify $! \s -> s { _forceConnectionClose = True }
              return $! setHeader "Connection" "close" r

    --------------------------------------------------------------------------
    chunkIt :: forall x . Enumeratee Builder Builder IO x
    chunkIt = checkDone $ continue . step
      where
        step k EOF = k (Chunks [chunkedTransferTerminator]) >>== return
        step k (Chunks []) = continue $ step k
        step k (Chunks xs) = k (Chunks [chunkedTransferEncoding $ mconcat xs])
                             >>== chunkIt

    --------------------------------------------------------------------------
    fixCLIteratee :: Int                       -- ^ header length
                  -> Response                  -- ^ response
                  -> Iteratee ByteString IO a  -- ^ write end
                  -> Iteratee ByteString IO a
    fixCLIteratee hlen resp we = maybe we f mbCL
      where
        f cl = case rspBody resp of
                 (Enum _) -> joinI $ takeExactly (cl + fromIntegral hlen)
                                  $$ we
                 (SendFile _ _) -> we

        mbCL = rspContentLength resp

    --------------------------------------------------------------------------
    hasCL :: Int64
          -> Response
          -> ServerMonad Response
    hasCL cl r = {-# SCC "hasCL" #-}
        -- set the content-length header
        return $! setHeader "Content-Length" (toByteString $ fromShow cl) r


    --------------------------------------------------------------------------
    setFileSize :: FilePath -> Response -> ServerMonad Response
    setFileSize fp r =
        {-# SCC "setFileSize" #-}
        do
            fs <- liftM fromIntegral $ liftIO $ getFileSize fp
            return $ r { rspContentLength = Just fs }


    --------------------------------------------------------------------------
    handle304 :: Response -> Response
    handle304 r = setResponseBody (enumBuilder mempty) $
                  updateHeaders (H.delete "Transfer-Encoding") $
                  setContentLength 0 r


    --------------------------------------------------------------------------
    renderCookies :: Response -> Response
    renderCookies r = updateHeaders f r
      where
        f h = if null cookies
                then h
                else foldl' (\m v -> H.insert "Set-Cookie" v m) h cookies
        cookies = fmap cookieToBS . Map.elems $ rspCookies r


    --------------------------------------------------------------------------
    fixupResponse :: Response
                  -> ServerMonad Response
    fixupResponse r = {-# SCC "fixupResponse" #-} do
        let r' = deleteHeader "Content-Length" r
        let code = rspStatus r'
        let r'' = if code == 204 || code == 304
                   then handle304 r'
                   else r'

        r''' <- do
            z <- case rspBody r'' of
                   (Enum _)                  -> return r''
                   (SendFile f Nothing)      -> setFileSize f r''
                   (SendFile _ (Just (s,e))) -> return $
                                                setContentLength (e-s) r''

            case rspContentLength z of
              Nothing   -> noCL z
              (Just sz) -> hasCL sz z

        -- HEAD requests cannot have bodies per RFC 2616 sec. 9.4
        if rqMethod req == HEAD
          then return $! deleteHeader "Transfer-Encoding" $
                         r''' { rspBody = Enum $ enumBuilder mempty }
          else return $! r'''


    --------------------------------------------------------------------------
    mkHeaderBuilder :: Response -> (Builder,Int)
    mkHeaderBuilder r = {-# SCC "mkHeaderBuilder" #-}
        ( mconcat [ fromByteString "HTTP/"
                  , fromString majstr
                  , fromWord8 $ c2w '.'
                  , fromString minstr
                  , space
                  , fromString $ statstr
                  , space
                  , fromByteString reason
                  , crlf
                  , hdrs
                  , crlf
                  ]
        , 12 + majlen + minlen + statlen + S.length reason + hlen )

      where
        (hdrs,hlen) = buildHdrs $ headers r
        majstr      = show major
        minstr      = show minor
        majlen      = length majstr
        minlen      = length minstr
        statstr     = show $ rspStatus r
        statlen     = length statstr
        crlf        = fromByteString "\r\n"
        space       = fromWord8 $ c2w ' '
        reason      = rspStatusReason r


------------------------------------------------------------------------------
checkConnectionClose :: (Int, Int) -> Headers -> ServerMonad ()
checkConnectionClose ver hdrs =
    -- For HTTP/1.1:
    --   if there is an explicit Connection: close, close the socket.
    -- For HTTP/1.0:
    --   if there is no explicit Connection: Keep-Alive, close the socket.
    if (ver == (1,1) && l == Just ["close"]) ||
       (ver == (1,0) && l /= Just ["keep-alive"])
       then modify $ \s -> s { _forceConnectionClose = True }
       else return ()
  where
    l  = liftM (map tl) $ H.lookup "Connection" hdrs
    tl = S.map (c2w . toLower . w2c)


------------------------------------------------------------------------------
-- FIXME: whitespace-trim the values here.
toHeaders :: [(ByteString,ByteString)] -> Headers
toHeaders kvps = H.fromList kvps'
  where
    kvps'      = map (first CI.mk) kvps


------------------------------------------------------------------------------
-- | Convert 'Cookie' into 'ByteString' for output.
cookieToBS :: Cookie -> ByteString
cookieToBS (Cookie k v mbExpTime mbDomain mbPath isSec isHOnly) = cookie
  where
    cookie  = S.concat [k, "=", v, path, exptime, domain, secure, hOnly]
    path    = maybe "" (S.append "; path=") mbPath
    domain  = maybe "" (S.append "; domain=") mbDomain
    exptime = maybe "" (S.append "; expires=" . fmt) mbExpTime
    secure  = if isSec then "; Secure" else ""
    hOnly   = if isHOnly then "; HttpOnly" else ""
    fmt     = fromStr . formatTime defaultTimeLocale
                                   "%a, %d-%b-%Y %H:%M:%S GMT"


------------------------------------------------------------------------------
getFileSize :: FilePath -> IO FileOffset
getFileSize fp = liftM fileSize $ getFileStatus fp


------------------------------------------------------------------------------
l2s :: L.ByteString -> S.ByteString
l2s = S.concat . L.toChunks


------------------------------------------------------------------------------
toBS :: String -> ByteString
toBS = S.pack . map c2w<|MERGE_RESOLUTION|>--- conflicted
+++ resolved
@@ -45,12 +45,8 @@
 import           System.Posix.Types (FileOffset)
 import           System.Locale
 ------------------------------------------------------------------------------
-<<<<<<< HEAD
-import           System.FastLogger
+import           System.FastLogger (timestampedLogEntry, combinedLogEntry)
 import           Snap.Core (EscapeHttpException (..))
-=======
-import           System.FastLogger (timestampedLogEntry, combinedLogEntry)
->>>>>>> a8bbd61b
 import           Snap.Internal.Http.Types
 import           Snap.Internal.Debug
 import           Snap.Internal.Http.Parser
