--- conflicted
+++ resolved
@@ -1,9 +1,5 @@
 name:           snap-server
-<<<<<<< HEAD
 version:        0.2.16
-=======
-version:        0.2.15.1
->>>>>>> ef62d580
 synopsis:       A fast, iteratee-based, epoll-enabled web server for the Snap Framework
 description:
   This is the first developer prerelease of the Snap framework.  Snap is a
@@ -127,11 +123,7 @@
     murmur-hash >= 0.1 && < 0.2,
     network == 2.2.1.*,
     old-locale,
-<<<<<<< HEAD
     snap-core == 0.2.16,
-=======
-    snap-core == 0.2.15.1,
->>>>>>> ef62d580
     template-haskell,
     time,
     transformers,
