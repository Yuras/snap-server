--- conflicted
+++ resolved
@@ -1,9 +1,5 @@
 name:           snap-server
-<<<<<<< HEAD
 version:        0.5
-=======
-version:        0.4.4
->>>>>>> f26d5a29
 synopsis:       A fast, iteratee-based, epoll-enabled web server for the Snap Framework
 description:
   Snap is a simple and fast web development framework and server written in
@@ -122,11 +118,7 @@
     murmur-hash >= 0.1 && < 0.2,
     network >= 2.3 && <2.4,
     old-locale,
-<<<<<<< HEAD
     snap-core >= 0.5 && <0.6,
-=======
-    snap-core >= 0.4.4 && <0.5,
->>>>>>> f26d5a29
     template-haskell,
     time,
     transformers,
