name:           snap-server
<<<<<<< HEAD
version:        0.6.0
=======
version:        0.5.5
>>>>>>> dcfa9718
synopsis:       A fast, iteratee-based, epoll-enabled web server for the Snap Framework
description:
  Snap is a simple and fast web development framework and server written in
  Haskell. For more information or to download the latest version, you can
  visit the Snap project website at <http://snapframework.com/>.
  .
  The Snap HTTP server is a high performance, epoll-enabled, iteratee-based web
  server library written in Haskell. Together with the @snap-core@ library upon
  which it depends, it provides a clean and efficient Haskell programming
  interface to the HTTP protocol.
  .
  Higher-level facilities for building web applications (like user/session
  management, component interfaces, data modeling, etc.) are planned but not
  yet implemented, so this release will mostly be of interest for those who:
  .
  * need a fast and minimal HTTP API at roughly the same level of abstraction
    as Java servlets, or
  .
  * are interested in contributing to the Snap Framework project.

license:        BSD3
license-file:   LICENSE
author:         James Sanders, Gregory Collins, Doug Beardsley
maintainer:     snap@snapframework.com
build-type:     Simple
cabal-version:  >= 1.6
homepage:       http://snapframework.com/
category:       Web

extra-source-files:
  CONTRIBUTORS,
  extra/haddock.css,
  extra/hscolour.css,
  extra/logo.gif,
  haddock.sh,
  LICENSE,
  README.md,
  README.SNAP.md,
  test/benchmark/Benchmark.hs,
  test/benchmark/Snap/Internal/Http/Parser/Benchmark.hs,
  test/benchmark/Snap/Internal/Http/Parser/Data.hs,
  test/common/Paths_snap_server.hs,
  test/common/Snap/Test/Common.hs,
  test/common/Test/Common/TestHandler.hs,
  test/common/Test/Common/Rot13.hs,
  test/data/fileServe/foo.bin,
  test/data/fileServe/foo.bin.bin.bin,
  test/data/fileServe/foo.html,
  test/data/fileServe/foo.txt,
  test/pongserver/Main.hs,
  test/runTestsAndCoverage.sh,
  test/snap-server-testsuite.cabal,
  test/suite/Snap/Internal/Http/Parser/Tests.hs,
  test/suite/Snap/Internal/Http/Server/Tests.hs,
  test/suite/Snap/Internal/Http/Server/TimeoutManager/Tests.hs,
  test/suite/Test/Blackbox.hs,
  test/suite/TestSuite.hs,
  test/testserver/Main.hs,
  test/testserver/static/hello.txt


Flag libev
    Description: Use libev?
    Default:     False

Flag portable
  Description: Compile in cross-platform mode. No platform-specific code or
               optimizations such as C routines will be used.
  Default: False

Flag openssl
  Description: Enable https support using the HsOpenSSL library.
  Default: False


Library
  hs-source-dirs: src

  exposed-modules:
    Snap.Http.Server,
    Snap.Http.Server.Config,
    System.FastLogger

  other-modules:
    Paths_snap_server,
    Data.Concurrent.HashMap,
    Snap.Internal.Http.Parser,
    Snap.Internal.Http.Server,
    Snap.Internal.Http.Server.Address,
    Snap.Internal.Http.Server.Date,
    Snap.Internal.Http.Server.Backend,
    Snap.Internal.Http.Server.ListenHelpers,
    Snap.Internal.Http.Server.HttpPort,
    Snap.Internal.Http.Server.SimpleBackend,
    Snap.Internal.Http.Server.TimeoutManager,
    Snap.Internal.Http.Server.TLS,
    Snap.Internal.Http.Server.LibevBackend

  build-depends:
    array >= 0.2 && <0.4,
    attoparsec >= 0.8.1 && < 0.10,
    attoparsec-enumerator >= 0.2.0.1 && < 0.3,
    base >= 4 && < 5,
    binary >= 0.5 && <0.6,
    blaze-builder >= 0.2.1.4 && <0.4,
    blaze-builder-enumerator >= 0.2.0 && <0.3,
    bytestring,
    bytestring-nums,
    case-insensitive >= 0.3 && < 0.4,
    containers,
    directory-tree,
    enumerator >= 0.4.13.1 && <0.5,
    filepath,
    MonadCatchIO-transformers >= 0.2.1 && < 0.3,
    mtl >= 2 && <3,
    murmur-hash >= 0.1 && < 0.2,
    network >= 2.3 && <2.4,
    old-locale,
    snap-core >= 0.6 && < 0.7,
    template-haskell,
    text >= 0.11 && <0.12,
    time >= 1.0 && < 1.4,
    transformers,
    unix-compat >= 0.2 && <0.4,
    vector >= 0.7 && <0.10,
    vector-algorithms >= 0.4 && <0.6,
    PSQueue >= 1.1 && <1.2

  if flag(portable) || os(windows)
    cpp-options: -DPORTABLE
  else
    build-depends: unix

  if flag(libev)
    build-depends: hlibev >= 0.2.8 && < 0.3
    cpp-options: -DLIBEV

  if flag(openssl)
    cpp-options: -DOPENSSL
    build-depends: HsOpenSSL >= 0.10 && <0.11

  if os(linux) && !flag(portable)
    cpp-options: -DLINUX -DHAS_SENDFILE
    other-modules:
      System.SendFile,
      System.SendFile.Linux

  if os(darwin) && !flag(portable)
    cpp-options: -DOSX -DHAS_SENDFILE
    other-modules:
      System.SendFile,
      System.SendFile.Darwin

  if os(freebsd) && !flag(portable)
    cpp-options: -DFREEBSD -DHAS_SENDFILE
    other-modules:
      System.SendFile,
      System.SendFile.FreeBSD

  ghc-prof-options: -prof -auto-all

  if impl(ghc >= 6.12.0)
    ghc-options: -Wall -fwarn-tabs -funbox-strict-fields -O2 -fno-warn-unused-do-bind
  else
    ghc-options: -Wall -fwarn-tabs -funbox-strict-fields -O2


source-repository head
  type:     git
  location: git://github.com/snapframework/snap-server.git<|MERGE_RESOLUTION|>--- conflicted
+++ resolved
@@ -1,9 +1,5 @@
 name:           snap-server
-<<<<<<< HEAD
 version:        0.6.0
-=======
-version:        0.5.5
->>>>>>> dcfa9718
 synopsis:       A fast, iteratee-based, epoll-enabled web server for the Snap Framework
 description:
   Snap is a simple and fast web development framework and server written in
