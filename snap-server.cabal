name:           snap-server
<<<<<<< HEAD
version:        0.4.2
=======
version:        0.5
>>>>>>> 9c8f3144
synopsis:       A fast, iteratee-based, epoll-enabled web server for the Snap Framework
description:
  This is the first developer prerelease of the Snap framework.  Snap is a
  simple and fast web development framework and server written in Haskell. For
  more information or to download the latest version, you can visit the Snap
  project website at <http://snapframework.com/>.
  .
  The Snap HTTP server is a high performance, epoll-enabled, iteratee-based web
  server library written in Haskell. Together with the @snap-core@ library upon
  which it depends, it provides a clean and efficient Haskell programming
  interface to the HTTP protocol.
  .
  Higher-level facilities for building web applications (like user/session
  management, component interfaces, data modeling, etc.) are planned but not
  yet implemented, so this release will mostly be of interest for those who:
  .
  * need a fast and minimal HTTP API at roughly the same level of abstraction
    as Java servlets, or
  .
  * are interested in contributing to the Snap Framework project.

license:        BSD3
license-file:   LICENSE
author:         James Sanders, Gregory Collins, Doug Beardsley
maintainer:     snap@snapframework.com
build-type:     Simple
cabal-version:  >= 1.6
homepage:       http://snapframework.com/
category:       Web

extra-source-files:
  CONTRIBUTORS,
  extra/haddock.css,
  extra/hscolour.css,
  extra/logo.gif,
  haddock.sh,
  LICENSE,
  README.md,
  README.SNAP.md,
  test/benchmark/Benchmark.hs,
  test/benchmark/Snap/Internal/Http/Parser/Benchmark.hs,
  test/benchmark/Snap/Internal/Http/Parser/Data.hs,
  test/common/Paths_snap_server.hs,
  test/common/Snap/Test/Common.hs,
  test/common/Test/Common/TestHandler.hs,
  test/common/Test/Common/Rot13.hs,
  test/data/fileServe/foo.bin,
  test/data/fileServe/foo.bin.bin.bin,
  test/data/fileServe/foo.html,
  test/data/fileServe/foo.txt,
  test/pongserver/Main.hs,
  test/runTestsAndCoverage.sh,
  test/snap-server-testsuite.cabal,
  test/suite/Snap/Internal/Http/Parser/Tests.hs,
  test/suite/Snap/Internal/Http/Server/Tests.hs,
  test/suite/Snap/Internal/Http/Server/TimeoutManager/Tests.hs,
  test/suite/Test/Blackbox.hs,
  test/suite/TestSuite.hs,
  test/testserver/Main.hs,
  test/testserver/static/hello.txt


Flag libev
    Description: Use libev?
    Default:     False

Flag portable
  Description: Compile in cross-platform mode. No platform-specific code or
               optimizations such as C routines will be used.
  Default: False

Flag gnutls
  Description: Enable https support using the libgnutls library.
  Default: False


Library
  hs-source-dirs: src

  exposed-modules:
    Snap.Http.Server,
    Snap.Http.Server.Config,
    System.FastLogger

  other-modules:
    Paths_snap_server,
    Data.Concurrent.HashMap,
    Data.Concurrent.HashMap.Internal,
    Snap.Internal.Http.Parser,
    Snap.Internal.Http.Server,
    Snap.Internal.Http.Server.Date,
    Snap.Internal.Http.Server.Backend,
    Snap.Internal.Http.Server.ListenHelpers,
    Snap.Internal.Http.Server.GnuTLS,
    Snap.Internal.Http.Server.HttpPort,
    Snap.Internal.Http.Server.TimeoutManager,
    Snap.Internal.Http.Server.SimpleBackend,
    Snap.Internal.Http.Server.LibevBackend

  build-depends:
    array >= 0.2 && <0.4,
    attoparsec >= 0.8.1 && < 0.9,
    attoparsec-enumerator >= 0.2.0.1 && < 0.3,
    base >= 4 && < 5,
    binary >=0.5 && <0.6,
    blaze-builder >= 0.2.1.4 && <0.3,
    blaze-builder-enumerator >= 0.2.0 && <0.3,
    bytestring,
    bytestring-nums,
    case-insensitive >= 0.2 && < 0.3,
    containers,
    directory-tree,
    enumerator >= 0.4.7 && <0.5,
    filepath,
    MonadCatchIO-transformers >= 0.2.1 && < 0.3,
    mtl == 2.0.*,
    murmur-hash >= 0.1 && < 0.2,
    network >= 2.3 && <2.4,
    old-locale,
<<<<<<< HEAD
    snap-core >= 0.4.2 && <0.5,
=======
    snap-core >= 0.5 && <0.6,
>>>>>>> 9c8f3144
    template-haskell,
    time,
    transformers,
    utf8-string,
    unix-compat == 0.2.*,
    vector >= 0.7 && <0.8,
    vector-algorithms >= 0.4 && <0.5,
    PSQueue >= 1.1 && <1.2

  if flag(portable) || os(windows)
    cpp-options: -DPORTABLE
  else
    build-depends: unix

  if flag(libev)
    build-depends: hlibev >= 0.2.8 && < 0.3
    cpp-options: -DLIBEV

  if flag(gnutls)
    extra-libraries: gnutls
    cpp-options: -DGNUTLS
    c-sources: src/Snap/Internal/Http/Server/gnutls_helpers.c

  if os(linux) && !flag(portable)
    cpp-options: -DLINUX -DHAS_SENDFILE
    other-modules:
      System.SendFile,
      System.SendFile.Linux

  if os(darwin) && !flag(portable)
    cpp-options: -DOSX -DHAS_SENDFILE
    other-modules:
      System.SendFile,
      System.SendFile.Darwin

  if os(freebsd) && !flag(portable)
    cpp-options: -DFREEBSD -DHAS_SENDFILE
    other-modules:
      System.SendFile,
      System.SendFile.FreeBSD

  ghc-prof-options: -prof -auto-all

  if impl(ghc >= 6.12.0)
    ghc-options: -Wall -fwarn-tabs -funbox-strict-fields -O2 -fno-warn-unused-do-bind
  else
    ghc-options: -Wall -fwarn-tabs -funbox-strict-fields -O2


source-repository head
  type:     git
  location: http://git.snapframework.com/snap-server.git<|MERGE_RESOLUTION|>--- conflicted
+++ resolved
@@ -1,9 +1,5 @@
 name:           snap-server
-<<<<<<< HEAD
-version:        0.4.2
-=======
 version:        0.5
->>>>>>> 9c8f3144
 synopsis:       A fast, iteratee-based, epoll-enabled web server for the Snap Framework
 description:
   This is the first developer prerelease of the Snap framework.  Snap is a
@@ -123,11 +119,7 @@
     murmur-hash >= 0.1 && < 0.2,
     network >= 2.3 && <2.4,
     old-locale,
-<<<<<<< HEAD
-    snap-core >= 0.4.2 && <0.5,
-=======
     snap-core >= 0.5 && <0.6,
->>>>>>> 9c8f3144
     template-haskell,
     time,
     transformers,
