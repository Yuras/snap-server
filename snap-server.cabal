--- conflicted
+++ resolved
@@ -113,13 +113,8 @@
     directory-tree            >= 0.10    && < 0.11,
     enumerator >= 0.4.13.1 && <0.5,
     filepath,
-<<<<<<< HEAD
     monad-control >= 0.2,
-    mtl == 2.0.*,
-=======
-    MonadCatchIO-transformers >= 0.2.1 && < 0.3,
     mtl >= 2 && <3,
->>>>>>> 8cabdeab
     murmur-hash >= 0.1 && < 0.2,
     network >= 2.3 && <2.4,
     old-locale,
