{-# LANGUAGE BangPatterns #-}
{-# LANGUAGE CPP #-}
{-# LANGUAGE DeriveDataTypeable #-}
{-# LANGUAGE ForeignFunctionInterface #-}
{-# LANGUAGE OverloadedStrings #-}
{-# LANGUAGE RankNTypes #-}
{-# LANGUAGE ScopedTypeVariables #-}
{-# LANGUAGE PackageImports #-}

module Snap.Internal.Http.Server.SimpleBackend
  ( Backend
  , BackendTerminatedException
  , Connection
  , TimeoutException
  , name
  , debug
  , bindIt
  , new
  , stop
  , withConnection
  , sendFile
  , tickleTimeout
  , getReadEnd
  , getWriteEnd
  , getRemoteAddr
  , getRemotePort
  , getLocalAddr
  , getLocalPort
  ) where

------------------------------------------------------------------------------
import "monads-fd" Control.Monad.Trans

import           Control.Concurrent
import           Control.Exception
import           Data.ByteString (ByteString)
import           Data.ByteString.Internal (c2w, w2c)
import qualified Data.ByteString as B
import           Data.DList (DList)
import qualified Data.DList as D
import           Data.IORef
import           Data.Iteratee.WrappedByteString
import           Data.List (foldl')
import qualified Data.PSQueue as PSQ
import           Data.PSQueue (PSQ)
import           Data.Typeable
import           Foreign hiding (new)
import           Foreign.C.Types (CTime)
import           GHC.Conc (labelThread, forkOnIO)
import           Network.Socket
import qualified Network.Socket.ByteString as SB
import           Prelude hiding (catch)
------------------------------------------------------------------------------
import           Snap.Internal.Debug
import           Snap.Internal.Http.Server.Date
import           Snap.Iteratee hiding (foldl')

#if defined(HAS_SENDFILE) && !defined(PORTABLE)
import qualified System.SendFile as SF
import           System.Posix.IO
import           System.Posix.Types (Fd(..))
#endif


data BackendTerminatedException = BackendTerminatedException
   deriving (Typeable)

instance Show BackendTerminatedException where
    show (BackendTerminatedException) = "Backend terminated"

instance Exception BackendTerminatedException

type TimeoutTable = PSQ ThreadId CTime

data Backend = Backend
    { _acceptSocket  :: !Socket
    , _timeoutEdits  :: !(IORef (DList (TimeoutTable -> TimeoutTable)))
    , _timeoutThread :: !(MVar ThreadId) }

data Connection = Connection 
    { _backend     :: Backend
    , _socket      :: Socket
    , _remoteAddr  :: ByteString
    , _remotePort  :: Int
    , _localAddr   :: ByteString
    , _localPort   :: Int
    , _connTid     :: MVar ThreadId }

{-# INLINE name #-}
name :: ByteString
name = "simple"


<<<<<<< HEAD
sendFile :: Connection -> FilePath -> Int -> IO ()
sendFile c fp sz = do
    fd <- openFd fp ReadOnly Nothing defaultFileFlags
    go fd 0 sz
  where
    go fd off bytes
      | bytes == 0 = return ()
      | otherwise  = do
            sent <- SF.sendFile sfd fd off bytes
            if sent < bytes
              then tickleTimeout c >> go fd (off+sent) (bytes-sent)
              else return ()

    sfd = Fd . fdSocket $ _socket c
=======
sendFile :: Connection -> FilePath -> IO ()
sendFile c fp = do
    let s = _socket c
    cancelTimeout c
    SF.sendFile s fp
    tickleTimeout c
>>>>>>> 9b077119


bindIt :: ByteString         -- ^ bind address, or \"*\" for all
       -> Int                -- ^ port to bind to
       -> IO Socket
bindIt bindAddress bindPort = do
    sock <- socket AF_INET Stream 0
    addr <- getHostAddr bindPort bindAddress
    setSocketOption sock ReuseAddr 1
    bindSocket sock addr
    listen sock 150
    return sock


new :: Socket   -- ^ value you got from bindIt
    -> Int
    -> IO Backend
new sock _ = do
    debug $ "Backend.new: listening"

    ed  <- newIORef D.empty
    t   <- newEmptyMVar

    let b = Backend sock ed t

    tid <- forkIO $ timeoutThread b PSQ.empty
    putMVar t tid

    return b


timeoutThread :: Backend -> TimeoutTable -> IO ()
timeoutThread backend = loop
  where
    loop tt = do
        tt' <- killTooOld tt
        threadDelay (5000000)
        loop tt'


    killTooOld table = do
        -- atomic swap edit list
        now   <- getCurrentDateTime
        edits <- atomicModifyIORef tedits $ \t -> (D.empty, D.toList t)
        
        let table' = foldl' (flip ($)) table edits
        !t'   <- killOlderThan now table'
        return t'


    -- timeout = 60 seconds
    tIMEOUT = 60

    killOlderThan now !table = do
        let mmin = PSQ.findMin table
        maybe (return table)
              (\m -> if now - PSQ.prio m > tIMEOUT
                       then do
                           killThread $ PSQ.key m
                           killOlderThan now $ PSQ.deleteMin table
                       else return table)
              mmin

    tedits = _timeoutEdits backend


stop :: Backend -> IO ()
stop (Backend s _ t) = do
    debug $ "Backend.stop"
    sClose s

    -- kill timeout thread and current thread
    readMVar t >>= killThread
    myThreadId >>= killThread


data AddressNotSupportedException = AddressNotSupportedException String
   deriving (Typeable)

instance Show AddressNotSupportedException where
    show (AddressNotSupportedException x) = "Address not supported: " ++ x

instance Exception AddressNotSupportedException


withConnection :: Backend -> Int -> (Connection -> IO ()) -> IO ()
withConnection backend cpu proc = do
    debug $ "Backend.withConnection: calling accept()"
    let asock = _acceptSocket backend
    (sock,addr) <- accept asock

    let fd = fdSocket sock

    debug $ "Backend.withConnection: accepted connection"
    debug $ "Backend.withConnection: remote: " ++ show addr

    (port,host) <-
        case addr of
          SockAddrInet p h -> do
             h' <- inet_ntoa h
             return (fromIntegral p, B.pack $ map c2w h')
          x -> throwIO $ AddressNotSupportedException $ show x

    laddr <- getSocketName sock

    (lport,lhost) <-
        case laddr of
          SockAddrInet p h -> do
             h' <- inet_ntoa h
             return (fromIntegral p, B.pack $ map c2w h')
          x -> throwIO $ AddressNotSupportedException $ show x

    tmvar <- newEmptyMVar

    let c = Connection backend sock host port lhost lport tmvar

    tid <- forkOnIO cpu $ do
        labelMe $ "connHndl " ++ show fd
        bracket (return c)
                (\_ -> block $ do
                     debug "sClose sock"
                     thr <- readMVar tmvar

                     -- remove thread from timeout table
                     atomicModifyIORef (_timeoutEdits backend) $
                         \es -> (D.snoc es (PSQ.delete thr), ())
                     eatException $ shutdown sock ShutdownBoth
                     eatException $ sClose sock
                )
                proc

    putMVar tmvar tid
    tickleTimeout c
    return ()


labelMe :: String -> IO ()
labelMe s = do
    tid <- myThreadId
    labelThread tid s


eatException :: IO a -> IO ()
eatException act = (act >> return ()) `catch` \(_::SomeException) -> return ()

getReadEnd :: Connection -> Enumerator IO a
getReadEnd = enumerate


getWriteEnd :: Connection -> Iteratee IO ()
getWriteEnd = writeOut


getRemoteAddr :: Connection -> ByteString
getRemoteAddr = _remoteAddr

getRemotePort :: Connection -> Int
getRemotePort = _remotePort

getLocalAddr :: Connection -> ByteString
getLocalAddr = _localAddr

getLocalPort :: Connection -> Int
getLocalPort = _localPort

------------------------------------------------------------------------------
getHostAddr :: Int
            -> ByteString
            -> IO SockAddr
getHostAddr p s = do
    h <- if s == "*"
          then return iNADDR_ANY
          else inet_addr (map w2c . B.unpack $ s)

    return $ SockAddrInet (fromIntegral p) h



data TimeoutException = TimeoutException
   deriving (Typeable)

instance Show TimeoutException where
    show TimeoutException = "timeout"

instance Exception TimeoutException


tickleTimeout :: Connection -> IO ()
tickleTimeout conn = do
    debug "Backend.tickleTimeout"
    now <- getCurrentDateTime
    tid <- readMVar $ _connTid conn

    atomicModifyIORef tedits $ \es -> (D.snoc es (PSQ.insert tid now), ())

  where
    tedits = _timeoutEdits $ _backend conn


cancelTimeout :: Connection -> IO ()
cancelTimeout conn = do
    tid <- readMVar $ _connTid conn

    atomicModifyIORef tedits $ \es -> (D.snoc es (PSQ.delete tid), ())

  where
    tedits = _timeoutEdits $ _backend conn


timeoutRecv :: Connection -> Int -> IO ByteString
timeoutRecv conn n = do
    let sock = _socket conn
    SB.recv sock n


timeoutSend :: Connection -> ByteString -> IO ()
timeoutSend conn s = do
    let sock = _socket conn
    SB.sendAll sock s
    tickleTimeout conn


bLOCKSIZE :: Int
bLOCKSIZE = 8192


enumerate :: (MonadIO m) => Connection -> Enumerator m a
enumerate = loop
  where
    loop conn f = do
        s <- liftIO $ timeoutRecv conn bLOCKSIZE
        sendOne conn f s

    sendOne conn f s = do
        v <- runIter f (if B.null s
                         then EOF Nothing
                         else Chunk $ WrapBS s)
        case v of
          r@(Done _ _)      -> return $ liftI r
          (Cont k Nothing)  -> loop conn k
          (Cont _ (Just e)) -> return $ throwErr e


writeOut :: (MonadIO m) => Connection -> Iteratee m ()
writeOut conn = IterateeG out
  where
    out c@(EOF _)   = return $ Done () c

    out (Chunk s) = do
        let x = unWrap s

        ee <- liftIO $ ((try $ timeoutSend conn x)
                            :: IO (Either SomeException ()))

        case ee of
          (Left e)  -> return $ Done () (EOF $ Just $ Err $ show e)
          (Right _) -> return $ Cont (writeOut conn) Nothing
<|MERGE_RESOLUTION|>--- conflicted
+++ resolved
@@ -91,7 +91,6 @@
 name = "simple"
 
 
-<<<<<<< HEAD
 sendFile :: Connection -> FilePath -> Int -> IO ()
 sendFile c fp sz = do
     fd <- openFd fp ReadOnly Nothing defaultFileFlags
@@ -106,14 +105,6 @@
               else return ()
 
     sfd = Fd . fdSocket $ _socket c
-=======
-sendFile :: Connection -> FilePath -> IO ()
-sendFile c fp = do
-    let s = _socket c
-    cancelTimeout c
-    SF.sendFile s fp
-    tickleTimeout c
->>>>>>> 9b077119
 
 
 bindIt :: ByteString         -- ^ bind address, or \"*\" for all
@@ -158,7 +149,7 @@
         -- atomic swap edit list
         now   <- getCurrentDateTime
         edits <- atomicModifyIORef tedits $ \t -> (D.empty, D.toList t)
-        
+
         let table' = foldl' (flip ($)) table edits
         !t'   <- killOlderThan now table'
         return t'
