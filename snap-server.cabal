--- conflicted
+++ resolved
@@ -1,9 +1,5 @@
 name:           snap-server
-<<<<<<< HEAD
 version:        0.6.0
-=======
-version:        0.5.3
->>>>>>> dd89af8f
 synopsis:       A fast, iteratee-based, epoll-enabled web server for the Snap Framework
 description:
   Snap is a simple and fast web development framework and server written in
@@ -112,11 +108,7 @@
     blaze-builder-enumerator >= 0.2.0 && <0.3,
     bytestring,
     bytestring-nums,
-<<<<<<< HEAD
     case-insensitive >= 0.3 && < 0.4,
-=======
-    case-insensitive >= 0.2 && < 0.4,
->>>>>>> dd89af8f
     containers,
     directory-tree,
     enumerator >= 0.4.13.1 && <0.5,
@@ -126,11 +118,7 @@
     murmur-hash >= 0.1 && < 0.2,
     network >= 2.3 && <2.4,
     old-locale,
-<<<<<<< HEAD
     snap-core >= 0.6 && < 0.7,
-=======
-    snap-core >= 0.5.3 && <0.6,
->>>>>>> dd89af8f
     template-haskell,
     text >= 0.11 && <0.12,
     time >= 1.0 && < 1.4,
