{-# LANGUAGE BangPatterns        #-}
{-# LANGUAGE CPP                 #-}
{-# LANGUAGE DeriveDataTypeable  #-}
{-# LANGUAGE OverloadedStrings   #-}
{-# LANGUAGE Rank2Types          #-}
{-# LANGUAGE ScopedTypeVariables #-}

module Snap.Internal.Http.Server where

------------------------------------------------------------------------------
import           Blaze.ByteString.Builder
import           Blaze.ByteString.Builder.Char8
import           Blaze.ByteString.Builder.Enumerator
import           Blaze.ByteString.Builder.HTTP
import           Control.Arrow (first, second)
import           Control.Monad.CatchIO hiding ( bracket
                                              , catches
                                              , finally
                                              , Handler
                                              )
import qualified Control.Monad.CatchIO as CatchIO
import           Control.Monad.State.Strict
import           Control.Exception hiding (catch, throw)
import           Data.Char
import qualified Data.CaseInsensitive as CI
import           Data.ByteString (ByteString)
import qualified Data.ByteString as S
import qualified Data.ByteString.Char8 as SC
import qualified Data.ByteString.Lazy as L
import           Data.ByteString.Internal (c2w, w2c)
import qualified Data.ByteString.Nums.Careless.Int as Cvt
import           Data.Enumerator.Internal
import           Data.Int
import           Data.IORef
import           Data.List (foldl')
import qualified Data.Map as Map
import           Data.Maybe (catMaybes, fromJust, fromMaybe, isJust)
import           Data.Monoid
import           Data.Time
import           Data.Typeable
import           Data.Version
import           GHC.Conc
import           Network.Socket (withSocketsDo, Socket)
import           Prelude hiding (catch)
import           System.PosixCompat.Files hiding (setFileSize)
import           System.Posix.Types (FileOffset)
import           System.Locale
------------------------------------------------------------------------------
import           System.FastLogger (timestampedLogEntry, combinedLogEntry)
import           Snap.Internal.Http.Types
import           Snap.Internal.Debug
import           Snap.Internal.Exceptions (EscapeHttpException (..))
import           Snap.Internal.Http.Parser
import           Snap.Internal.Http.Server.Date

import           Snap.Internal.Http.Server.Backend
import           Snap.Internal.Http.Server.HttpPort
import qualified Snap.Internal.Http.Server.TLS as TLS
import           Snap.Internal.Http.Server.SimpleBackend

import           Snap.Internal.Iteratee.Debug
import           Snap.Iteratee hiding (head, take, map)
import qualified Snap.Iteratee as I

import           Snap.Types.Headers (Headers)
import qualified Snap.Types.Headers as H

import qualified Paths_snap_server as V


------------------------------------------------------------------------------
-- | The handler has to return the request object because we have to clear the
-- HTTP request body before we send the response. If the handler consumes the
-- request body, it is responsible for setting @rqBody=return@ in the returned
-- request (otherwise we will mess up reading the input stream).
--
-- Note that we won't be bothering end users with this -- the details will be
-- hidden inside the Snap monad
type ServerHandler = (ByteString -> IO ())
                  -> ((Int -> Int) -> IO ())
                  -> Request
                  -> Iteratee ByteString IO (Request,Response)


------------------------------------------------------------------------------
type ServerMonad = StateT ServerState (Iteratee ByteString IO)


------------------------------------------------------------------------------
data ListenPort =
    -- (bind address, port)
    HttpPort  ByteString Int |
    -- (bind address, port, path to certificate, path to key)
    HttpsPort ByteString Int FilePath FilePath

------------------------------------------------------------------------------
instance Show ListenPort where
    show (HttpPort  b p    ) =
        concat [ "http://" , SC.unpack b, ":", show p, "/" ]

    show (HttpsPort b p _ _) =
        concat [ "https://", SC.unpack b, ":", show p, "/" ]


------------------------------------------------------------------------------
-- This exception will be thrown if we decided to terminate the request before
-- running the user handler.
data TerminatedBeforeHandlerException = TerminatedBeforeHandlerException
  deriving (Show, Typeable)
instance Exception TerminatedBeforeHandlerException


-- We throw this if we get an exception that escaped from the user handler.
data ExceptionAlreadyCaught = ExceptionAlreadyCaught
  deriving (Show, Typeable)
instance Exception ExceptionAlreadyCaught


------------------------------------------------------------------------------
data ServerState = ServerState
    { _forceConnectionClose  :: Bool
    , _localHostname         :: ByteString
    , _sessionPort           :: SessionInfo
    , _logAccess             :: Request -> Response -> IO ()
    , _logError              :: ByteString -> IO ()
    }


------------------------------------------------------------------------------
runServerMonad :: ByteString                     -- ^ local host name
               -> SessionInfo                    -- ^ session port information
               -> (Request -> Response -> IO ()) -- ^ access log function
               -> (ByteString -> IO ())          -- ^ error log function
               -> ServerMonad a                  -- ^ monadic action to run
               -> Iteratee ByteString IO a
runServerMonad lh s la le m = evalStateT m st
  where
    st = ServerState False lh s la le


------------------------------------------------------------------------------
-- input/output


------------------------------------------------------------------------------
httpServe :: Int                         -- ^ default timeout
          -> [ListenPort]                -- ^ ports to listen on
          -> ByteString                  -- ^ local hostname (server name)
          -> Maybe (ByteString -> IO ()) -- ^ access log action
          -> Maybe (ByteString -> IO ()) -- ^ error log action
          -> ([Socket] -> IO ())         -- ^ initialisation
          -> ServerHandler               -- ^ handler procedure
          -> IO ()
<<<<<<< HEAD
httpServe defaultTimeout ports mevType localHostname alog' elog' initial
=======
httpServe defaultTimeout ports localHostname alog' elog'
>>>>>>> 872a1b42
          handler = withSocketsDo $ spawnAll alog' elog'
  where
    --------------------------------------------------------------------------
    spawnAll alog elog = {-# SCC "httpServe/spawnAll" #-} do

        logE elog $ S.concat [ "Server.httpServe: START, binding to "
                             , bshow ports ]

        let isHttps p = case p of { (HttpsPort _ _ _ _) -> True; _ -> False;}
        let initHttps = foldr (\p b -> b || isHttps p) False ports

        if initHttps
            then TLS.initTLS
            else return ()

        nports <- mapM bindPort ports
        let socks = map (\x -> case x of ListenHttp s -> s; ListenHttps s _ -> s) nports

<<<<<<< HEAD
        (runEventLoop evType defaultTimeout nports numCapabilities (logE elog) (initial socks)
=======
        (simpleEventLoop defaultTimeout nports numCapabilities (logE elog)
>>>>>>> 872a1b42
                    $ runHTTP defaultTimeout alog elog handler localHostname)
          `finally` do
            logE elog "Server.httpServe: SHUTDOWN"

            if initHttps
                then TLS.stopTLS
                else return ()

            logE elog "Server.httpServe: BACKEND STOPPED"

    --------------------------------------------------------------------------
    bindPort (HttpPort  baddr port         ) = bindHttp  baddr port
    bindPort (HttpsPort baddr port cert key) =
        TLS.bindHttps baddr port cert key


------------------------------------------------------------------------------
debugE :: (MonadIO m) => ByteString -> m ()
debugE s = debug $ "Server: " ++ (map w2c $ S.unpack s)


------------------------------------------------------------------------------
logE :: Maybe (ByteString -> IO ()) -> ByteString -> IO ()
logE elog = maybe debugE (\l s -> debugE s >> logE' l s) elog


------------------------------------------------------------------------------
logE' :: (ByteString -> IO ()) -> ByteString -> IO ()
logE' logger s = (timestampedLogEntry s) >>= logger


------------------------------------------------------------------------------
bshow :: (Show a) => a -> ByteString
bshow = toBS . show


------------------------------------------------------------------------------
logA :: Maybe (ByteString -> IO ()) -> Request -> Response -> IO ()
logA alog = maybe (\_ _ -> return ()) logA' alog


------------------------------------------------------------------------------
logA' :: (ByteString -> IO ()) -> Request -> Response -> IO ()
logA' logger req rsp = do
    let hdrs      = rqHeaders req
    let host      = rqRemoteAddr req
    let user      = Nothing -- TODO we don't do authentication yet
    let (v, v')   = rqVersion req
    let ver       = S.concat [ "HTTP/", bshow v, ".", bshow v' ]
    let method    = toBS $ show (rqMethod req)
    let reql      = S.intercalate " " [ method, rqURI req, ver ]
    let status    = rspStatus rsp
    let cl        = rspContentLength rsp
    let referer   = maybe Nothing (Just . head) $ H.lookup "referer" hdrs
    let userAgent = maybe "-" head $ H.lookup "user-agent" hdrs

    msg <- combinedLogEntry host user reql status cl referer userAgent
    logger msg


------------------------------------------------------------------------------
runHTTP :: Int                           -- ^ default timeout
        -> Maybe (ByteString -> IO ())   -- ^ access logger
        -> Maybe (ByteString -> IO ())   -- ^ error logger
        -> ServerHandler                 -- ^ handler procedure
        -> ByteString                    -- ^ local host name
        -> SessionInfo                   -- ^ session port information
        -> Enumerator ByteString IO ()   -- ^ read end of socket
        -> Iteratee ByteString IO ()     -- ^ write end of socket
        -> (FilePath -> Int64 -> Int64 -> IO ())
                                         -- ^ sendfile end
        -> ((Int -> Int) -> IO ())       -- ^ timeout tickler
        -> IO ()
runHTTP defaultTimeout alog elog handler lh sinfo readEnd writeEnd onSendFile
        tickle =
    go `catches` [ Handler $ \(_ :: TerminatedBeforeHandlerException) -> do
                       return ()
                 , Handler $ \(_ :: ExceptionAlreadyCaught) -> do
                       return ()
                 , Handler $ \(_ :: HttpParseException) -> do
                       return ()
                 , Handler $ \(e :: AsyncException) -> do
                       throwIO e
                 , Handler $ \(e :: SomeException) ->
                       logE elog $ toByteString $ lmsg e
                 ]

  where
    lmsg e = mconcat [ fromByteString "["
                     , fromShow $ remoteAddress sinfo
                     , fromByteString "]: "
                     , fromByteString "an exception escaped to toplevel:\n"
                     , fromShow e
                     ]

    go = do
        buf <- allocBuffer 16384
        let iter1 = runServerMonad lh sinfo (logA alog) (logE elog) $
                                   httpSession defaultTimeout writeEnd buf
                                               onSendFile tickle handler
        let iter = iterateeDebugWrapper "httpSession iteratee" iter1

        debug "runHTTP/go: prepping iteratee for start"

        step <- liftIO $ runIteratee iter

        debug "runHTTP/go: running..."
        run_ $ readEnd step
        debug "runHTTP/go: finished"


------------------------------------------------------------------------------
requestErrorMessage :: Request -> SomeException -> Builder
requestErrorMessage req e =
    mconcat [ fromByteString "During processing of request from "
            , fromByteString $ rqRemoteAddr req
            , fromByteString ":"
            , fromShow $ rqRemotePort req
            , fromByteString "\nrequest:\n"
            , fromShow $ show req
            , fromByteString "\n"
            , msgB
            ]
  where
    msgB = mconcat [
             fromByteString "A web handler threw an exception. Details:\n"
           , fromShow e
           ]


------------------------------------------------------------------------------
sERVER_HEADER :: ByteString
sERVER_HEADER = S.concat ["Snap/", snapServerVersion]


------------------------------------------------------------------------------
snapServerVersion :: ByteString
snapServerVersion = SC.pack $ showVersion $ V.version


------------------------------------------------------------------------------
logAccess :: Request -> Response -> ServerMonad ()
logAccess req rsp = gets _logAccess >>= (\l -> liftIO $ l req rsp)


------------------------------------------------------------------------------
logError :: ByteString -> ServerMonad ()
logError s = gets _logError >>= (\l -> liftIO $ l s)


------------------------------------------------------------------------------
-- | Runs an HTTP session.
httpSession :: Int
            -> Iteratee ByteString IO ()     -- ^ write end of socket
            -> Buffer                        -- ^ builder buffer
            -> (FilePath -> Int64 -> Int64 -> IO ())
                                             -- ^ sendfile continuation
            -> ((Int -> Int) -> IO ())       -- ^ timeout modifier
            -> ServerHandler                 -- ^ handler procedure
            -> ServerMonad ()
httpSession defaultTimeout writeEnd' buffer onSendFile tickle handler = do

    let writeEnd = iterateeDebugWrapper "writeEnd" writeEnd'

    debug "Server.httpSession: entered"
    mreq  <- receiveRequest writeEnd
    debug "Server.httpSession: receiveRequest finished"

    -- successfully got a request, so restart timer
    liftIO $ tickle (max defaultTimeout)

    case mreq of
      (Just req) -> do
          debug $ "Server.httpSession: got request: " ++
                   show (rqMethod req) ++
                   " " ++ SC.unpack (rqURI req) ++
                   " " ++ show (rqVersion req)

          -- check for Expect: 100-continue
          checkExpect100Continue req writeEnd

          logerr <- gets _logError

          (req',rspOrig) <- (lift $ handler logerr tickle req)
              `CatchIO.catches`
                  [ CatchIO.Handler $ escapeHttpCatch
                  , CatchIO.Handler $ errCatch "user handler" req
                  ]

          debug $ "Server.httpSession: finished running user handler"

          let rspTmp = rspOrig { rspHttpVersion = rqVersion req }
          checkConnectionClose (rspHttpVersion rspTmp) (rspHeaders rspTmp)

          cc <- gets _forceConnectionClose
          let rsp = if cc
                      then (setHeader "Connection" "close" rspTmp)
                      else rspTmp

          debug "Server.httpSession: handled, skipping request body"

          if rspTransformingRqBody rsp
             then debug $
                      "Server.httpSession: not skipping " ++
                      "request body, transforming."
             else do
               srqEnum <- liftIO $ readIORef $ rqBody req'
               let (SomeEnumerator rqEnum) = srqEnum

               skipStep <- (liftIO $ runIteratee $ iterateeDebugWrapper
                               "httpSession/skipToEof" skipToEof)
                           `catch` errCatch "skipping request body" req
               (lift $ rqEnum skipStep) `catch`
                      errCatch "skipping request body" req

          debug $ "Server.httpSession: request body skipped, " ++
                           "sending response"

          date <- liftIO getDateString
          let insHeader = H.set "Server" sERVER_HEADER
          let ins = H.set "Date" date .
                    if isJust (getHeader "Server" rsp)
                       then id
                       else insHeader
          let rsp' = updateHeaders ins rsp
          (bytesSent,_) <- sendResponse req rsp' buffer writeEnd onSendFile
                           `catch` errCatch "sending response" req

          debug $ "Server.httpSession: sent " ++
                  (show bytesSent) ++ " bytes"

          maybe (logAccess req rsp')
                (\_ -> logAccess req $ setContentLength bytesSent rsp')
                (rspContentLength rsp')

          if cc
             then do
                 debug $ "httpSession: Connection: Close, harikari"
                 liftIO $ myThreadId >>= killThread
             else httpSession defaultTimeout writeEnd' buffer onSendFile
                              tickle handler

      Nothing -> do
          debug $ "Server.httpSession: parser did not produce a " ++
                           "request, ending session"
          return ()

  where
    escapeHttpCatch :: EscapeHttpException -> ServerMonad a
    escapeHttpCatch (EscapeHttpException escapeIter) = do
        lift $ escapeIter tickle writeEnd'
        throw ExceptionAlreadyCaught

    errCatch :: ByteString -> Request -> SomeException -> ServerMonad a
    errCatch phase req e = do
        logError $ toByteString $
          mconcat [ fromByteString "httpSession caught an exception during "
                  , fromByteString phase
                  , fromByteString " phase:\n"
                  , requestErrorMessage req e
                  ]
        throw ExceptionAlreadyCaught


------------------------------------------------------------------------------
checkExpect100Continue :: Request
                       -> Iteratee ByteString IO ()
                       -> ServerMonad ()
checkExpect100Continue req writeEnd = do
    let mbEx = getHeaders "Expect" req

    maybe (return ())
          (\l -> if elem "100-continue" l then go else return ())
          mbEx

  where
    go = do
        let (major,minor) = rqVersion req
        let hl = mconcat [ fromByteString "HTTP/"
                         , fromShow major
                         , fromWord8 $ c2w '.'
                         , fromShow minor
                         , fromByteString " 100 Continue\r\n\r\n"
                         ]
        liftIO $ runIteratee
                   ((enumBS (toByteString hl) >==> enumEOF) $$ writeEnd)
        return ()


------------------------------------------------------------------------------
return411 :: Request
          -> Iteratee ByteString IO ()
          -> ServerMonad a
return411 req writeEnd = do
    go
    liftIO $ throwIO $ TerminatedBeforeHandlerException

  where
    go = do
        let (major,minor) = rqVersion req
        let hl = mconcat [ fromByteString "HTTP/"
                         , fromShow major
                         , fromWord8 $ c2w '.'
                         , fromShow minor
                         , fromByteString " 411 Length Required\r\n\r\n"
                         , fromByteString "411 Length Required\r\n"
                         ]
        liftIO $ runIteratee
                   ((enumBS (toByteString hl) >==> enumEOF) $$ writeEnd)
        return ()


------------------------------------------------------------------------------
receiveRequest :: Iteratee ByteString IO () -> ServerMonad (Maybe Request)
receiveRequest writeEnd = do
    debug "receiveRequest: entered"
    mreq <- {-# SCC "receiveRequest/parseRequest" #-} lift $
            iterateeDebugWrapper "parseRequest" $
            joinI' $ takeNoMoreThan maxHeadersSize $$ parseRequest
    debug "receiveRequest: parseRequest returned"

    case mreq of
      (Just ireq) -> do
          req' <- toRequest ireq
          setEnumerator req'
          req  <- parseForm req'
          checkConnectionClose (rqVersion req) (rqHeaders req)
          return $! Just req

      Nothing     -> return Nothing

  where
    --------------------------------------------------------------------------
    -- TODO(gdc): make this a policy decision (expose in
    -- Snap.Http.Server.Config)
    maxHeadersSize = 256 * 1024

    --------------------------------------------------------------------------
    -- check: did the client specify "transfer-encoding: chunked"? then we
    -- have to honor that.
    --
    -- otherwise: check content-length header. if set: only take N bytes from
    -- the read end of the socket
    --
    -- if no content-length and no chunked encoding, enumerate the entire
    -- socket and close afterwards
    setEnumerator :: Request -> ServerMonad ()
    setEnumerator req = {-# SCC "receiveRequest/setEnumerator" #-} do
        if isChunked
          then do
              debug $ "receiveRequest/setEnumerator: " ++
                               "input in chunked encoding"
              let e = joinI . readChunkedTransferEncoding
              liftIO $ writeIORef (rqBody req)
                                  (SomeEnumerator e)
          else maybe (noContentLength req) hasContentLength mbCL

      where
        isChunked = maybe False
                          ((== ["chunked"]) . map CI.mk)
                          (H.lookup "transfer-encoding" hdrs)

        hasContentLength :: Int64 -> ServerMonad ()
        hasContentLength len = do
            debug $ "receiveRequest/setEnumerator: " ++
                             "request had content-length " ++ show len
            liftIO $ writeIORef (rqBody req) (SomeEnumerator e)
            debug "receiveRequest/setEnumerator: body enumerator set"
          where
            e :: Enumerator ByteString IO a
            e st = do
                st' <- lift $
                       runIteratee $
                       iterateeDebugWrapper "rqBody iterator" $
                       returnI st

                joinI $ takeExactly len st'

        noContentLength :: Request -> ServerMonad ()
        noContentLength rq = do
            debug ("receiveRequest/setEnumerator: " ++
                   "request did NOT have content-length")

            when (rqMethod rq == POST || rqMethod rq == PUT) $
                 return411 req writeEnd

            let enum = SomeEnumerator $
                       iterateeDebugWrapper "noContentLength" .
                       joinI . I.take 0
            liftIO $ writeIORef (rqBody rq) enum
            debug "receiveRequest/setEnumerator: body enumerator set"


        hdrs = rqHeaders req
        mbCL = H.lookup "content-length" hdrs >>= return . Cvt.int . head


    --------------------------------------------------------------------------
    parseForm :: Request -> ServerMonad Request
    parseForm req = {-# SCC "receiveRequest/parseForm" #-}
        if doIt then getIt else return req
      where
        mbCT   = liftM head $ H.lookup "content-type" (rqHeaders req)
        trimIt = fst . SC.spanEnd isSpace . SC.takeWhile (/= ';')
                     . SC.dropWhile isSpace
        mbCT'  = liftM trimIt mbCT
        doIt   = mbCT' == Just "application/x-www-form-urlencoded"

        maximumPOSTBodySize :: Int64
        maximumPOSTBodySize = 10*1024*1024

        getIt :: ServerMonad Request
        getIt = {-# SCC "receiveRequest/parseForm/getIt" #-} do
            debug "parseForm: got application/x-www-form-urlencoded"
            debug "parseForm: reading POST body"
            senum <- liftIO $ readIORef $ rqBody req
            let (SomeEnumerator enum) = senum
            consumeStep <- liftIO $ runIteratee consume
            step <- liftIO $
                    runIteratee $
                    joinI $ takeNoMoreThan maximumPOSTBodySize consumeStep
            body <- liftM S.concat $ lift $ enum step
            let newParams = parseUrlEncoded body

            debug "parseForm: stuffing 'enumBS body' into request"

            let e = enumBS body >==> I.joinI . I.take 0

            let e' = \st -> do
                let ii = iterateeDebugWrapper "regurgitate body" (returnI st)
                st' <- lift $ runIteratee ii
                e st'

            liftIO $ writeIORef (rqBody req) $ SomeEnumerator e'
            return $! req { rqParams = Map.unionWith (++) (rqParams req)
                                         newParams
                          , rqPostParams = newParams
                          }


    --------------------------------------------------------------------------
    toRequest (IRequest method uri version kvps) =
        {-# SCC "receiveRequest/toRequest" #-} do
            localAddr     <- gets $ localAddress . _sessionPort
            lport         <- gets $ localPort . _sessionPort
            remoteAddr    <- gets $ remoteAddress . _sessionPort
            rport         <- gets $ remotePort . _sessionPort
            localHostname <- gets $ _localHostname
            secure        <- gets $ isSecure . _sessionPort

            let (serverName, serverPort) = fromMaybe
                                             (localHostname, lport)
                                             (liftM (parseHost . head)
                                                    (H.lookup "host" hdrs))

            -- will override in "setEnumerator"
            enum <- liftIO $ newIORef $ SomeEnumerator (enumBS "")

            return $! Request serverName
                              serverPort
                              remoteAddr
                              rport
                              localAddr
                              lport
                              localHostname
                              secure
                              hdrs
                              enum
                              mbContentLength
                              method
                              version
                              cookies
                              pathInfo
                              contextPath
                              uri
                              queryString
                              params
                              params
                              Map.empty

      where
        dropLeadingSlash s = maybe s f mbS
          where
            f (a,s') = if a == c2w '/' then s' else s
            mbS = S.uncons s

        hdrs            = toHeaders kvps

        mbContentLength = liftM (Cvt.int . head) $
                          H.lookup "content-length" hdrs

        cookies         = concat $
                          maybe []
                                (catMaybes . map parseCookie)
                                (H.lookup "cookie" hdrs)

        contextPath     = "/"

        parseHost h = (a, Cvt.int (S.drop 1 b))
          where
            (a,b) = S.break (== (c2w ':')) h

        params          = parseUrlEncoded queryString

        (pathInfo, queryString) = first dropLeadingSlash . second (S.drop 1) $
                                  S.break (== (c2w '?')) uri


------------------------------------------------------------------------------
-- Response must be well-formed here
sendResponse :: forall a . Request
             -> Response
             -> Buffer
             -> Iteratee ByteString IO a             -- ^ iteratee write end
             -> (FilePath -> Int64 -> Int64 -> IO a) -- ^ function to call on
                                                     -- sendfile
             -> ServerMonad (Int64, a)
sendResponse req rsp' buffer writeEnd' onSendFile = do
    let rsp'' = renderCookies rsp'
    rsp <- fixupResponse rsp''
    let (!headerString,!hlen) = mkHeaderBuilder rsp
    let writeEnd = fixCLIteratee hlen rsp writeEnd'

    (!x,!bs) <-
        case (rspBody rsp) of
          (Enum e)             -> lift $ whenEnum writeEnd headerString hlen
                                                  rsp e
          (SendFile f Nothing) -> lift $
                                  whenSendFile writeEnd headerString rsp f 0
          (SendFile f (Just (st,_))) ->
              lift $ whenSendFile writeEnd headerString rsp f st

    debug "sendResponse: response sent"

    return $! (bs,x)

  where
    --------------------------------------------------------------------------
    whenEnum :: Iteratee ByteString IO a
             -> Builder
             -> Int
             -> Response
             -> (forall x . Enumerator Builder IO x)
             -> Iteratee ByteString IO (a,Int64)
    whenEnum writeEnd hs hlen rsp e = do
        -- "enum" here has to be run in the context of the READ iteratee, even
        -- though it's writing to the output, because we may be transforming
        -- the input. That's why we check if we're transforming the request
        -- body here, and if not, send EOF to the write end; so that it
        -- doesn't join up with the read iteratee and try to get more data
        -- from the socket.
        let eBuilder = enumBuilder hs >==> e
        let enum = if rspTransformingRqBody rsp
                     then eBuilder
                     else eBuilder >==>
                          mapEnum toByteString fromByteString
                                  (joinI . I.take 0)

        debug $ "sendResponse: whenEnum: enumerating bytes"

        outstep <- lift $ runIteratee $
                   iterateeDebugWrapper "countBytes writeEnd" $
                   countBytes writeEnd

        let bufferFunc = if getBufferingMode rsp
                           then unsafeBuilderToByteString (return buffer)
                           else I.map (toByteString . (`mappend` flush))

        (x,bs) <- mapIter fromByteString toByteString
                          (enum $$ joinI $ bufferFunc outstep)

        debug $ "sendResponse: whenEnum: " ++ show bs ++
                " bytes enumerated"

        return (x, bs - fromIntegral hlen)


    --------------------------------------------------------------------------
    whenSendFile :: Iteratee ByteString IO a  -- ^ write end
                 -> Builder       -- ^ headers
                 -> Response
                 -> FilePath      -- ^ file to send
                 -> Int64         -- ^ start byte offset
                 -> Iteratee ByteString IO (a,Int64)
    whenSendFile writeEnd hs r f start = do
        -- Guaranteed to have a content length here. Sending EOF through to
        -- the write end guarantees that we flush the buffer before we send
        -- the file with sendfile().
        lift $ runIteratee ((enumBuilder hs >==> enumEOF) $$
                            unsafeBuilderToByteString (return buffer)
                              $$ writeEnd)

        let !cl = fromJust $ rspContentLength r
        x <- liftIO $ onSendFile f start cl
        return (x, cl)


    --------------------------------------------------------------------------
    (major,minor) = rspHttpVersion rsp'


    --------------------------------------------------------------------------
    buildHdrs :: Headers -> (Builder,Int)
    buildHdrs hdrs =
        {-# SCC "buildHdrs" #-}
        H.fold f (mempty,0) hdrs
      where
        f (!b,!len) !k !ys =
            let (!b',len') = h k ys
            in (b `mappend` b', len+len')

        crlf = fromByteString "\r\n"

        doOne pre plen (b,len) y = ( mconcat [ b
                                             , pre
                                             , fromByteString y
                                             , crlf ]
                                   , len + plen + 2 + S.length y )

        h k ys = foldl' (doOne kb klen) (mempty,0) ys
          where
            k'      = CI.original k
            kb      = fromByteString k' `mappend` fromByteString ": "
            klen    = S.length k' + 2


    --------------------------------------------------------------------------
    noCL :: Response
         -> ServerMonad Response
    noCL r = {-# SCC "noCL" #-} do
        -- are we in HTTP/1.1?
        let sendChunked = (rspHttpVersion r) == (1,1)
        if sendChunked
          then do
              let r' = setHeader "Transfer-Encoding" "chunked" r
              let origE = rspBodyToEnum $ rspBody r

              let e = \i -> joinI $ origE $$ chunkIt i

              return $! r' { rspBody = Enum e }

          else do
              -- HTTP/1.0 and no content-length? We'll have to close the
              -- socket.
              modify $! \s -> s { _forceConnectionClose = True }
              return $! setHeader "Connection" "close" r

    --------------------------------------------------------------------------
    chunkIt :: forall x . Enumeratee Builder Builder IO x
    chunkIt = checkDone $ continue . step
      where
        step k EOF = k (Chunks [chunkedTransferTerminator]) >>== return
        step k (Chunks []) = continue $ step k
        step k (Chunks xs) = k (Chunks [chunkedTransferEncoding $ mconcat xs])
                             >>== chunkIt

    --------------------------------------------------------------------------
    fixCLIteratee :: Int                       -- ^ header length
                  -> Response                  -- ^ response
                  -> Iteratee ByteString IO a  -- ^ write end
                  -> Iteratee ByteString IO a
    fixCLIteratee hlen resp we = maybe we f mbCL
      where
        f cl = case rspBody resp of
                 (Enum _) -> joinI $ takeExactly (cl + fromIntegral hlen)
                                  $$ we
                 (SendFile _ _) -> we

        mbCL = rspContentLength resp

    --------------------------------------------------------------------------
    hasCL :: Int64
          -> Response
          -> ServerMonad Response
    hasCL cl r = {-# SCC "hasCL" #-}
        -- set the content-length header
        return $! setHeader "Content-Length" (toByteString $ fromShow cl) r


    --------------------------------------------------------------------------
    setFileSize :: FilePath -> Response -> ServerMonad Response
    setFileSize fp r =
        {-# SCC "setFileSize" #-}
        do
            fs <- liftM fromIntegral $ liftIO $ getFileSize fp
            return $! r { rspContentLength = Just fs }


    --------------------------------------------------------------------------
    handle304 :: Response -> Response
    handle304 r = setResponseBody (enumBuilder mempty) $
                  updateHeaders (H.delete "Transfer-Encoding") $
                  setContentLength 0 r


    --------------------------------------------------------------------------
    renderCookies :: Response -> Response
    renderCookies r = updateHeaders f r
      where
        f h = if null cookies
                then h
                else foldl' (\m v -> H.insert "Set-Cookie" v m) h cookies
        cookies = fmap cookieToBS . Map.elems $ rspCookies r


    --------------------------------------------------------------------------
    fixupResponse :: Response
                  -> ServerMonad Response
    fixupResponse r = {-# SCC "fixupResponse" #-} do
        let r' = deleteHeader "Content-Length" r
        let code = rspStatus r'
        let r'' = if code == 204 || code == 304
                   then handle304 r'
                   else r'

        r''' <- do
            z <- case rspBody r'' of
                   (Enum _)                  -> return r''
                   (SendFile f Nothing)      -> setFileSize f r''
                   (SendFile _ (Just (s,e))) -> return $!
                                                setContentLength (e-s) r''

            case rspContentLength z of
              Nothing   -> noCL z
              (Just sz) -> hasCL sz z

        -- HEAD requests cannot have bodies per RFC 2616 sec. 9.4
        if rqMethod req == HEAD
          then return $! deleteHeader "Transfer-Encoding" $
                         r''' { rspBody = Enum $ enumBuilder mempty }
          else return $! r'''


    --------------------------------------------------------------------------
    mkHeaderBuilder :: Response -> (Builder,Int)
    mkHeaderBuilder r = {-# SCC "mkHeaderBuilder" #-}
        ( mconcat [ fromByteString "HTTP/"
                  , fromString majstr
                  , fromWord8 $ c2w '.'
                  , fromString minstr
                  , space
                  , fromString $ statstr
                  , space
                  , fromByteString reason
                  , crlf
                  , hdrs
                  , crlf
                  ]
        , 12 + majlen + minlen + statlen + S.length reason + hlen )

      where
        (hdrs,hlen) = buildHdrs $ headers r
        majstr      = show major
        minstr      = show minor
        majlen      = length majstr
        minlen      = length minstr
        statstr     = show $ rspStatus r
        statlen     = length statstr
        crlf        = fromByteString "\r\n"
        space       = fromWord8 $ c2w ' '
        reason      = rspStatusReason r


------------------------------------------------------------------------------
checkConnectionClose :: (Int, Int) -> Headers -> ServerMonad ()
checkConnectionClose ver hdrs =
    -- For HTTP/1.1:
    --   if there is an explicit Connection: close, close the socket.
    -- For HTTP/1.0:
    --   if there is no explicit Connection: Keep-Alive, close the socket.
    if (ver == (1,1) && l == Just ["close"]) ||
       (ver == (1,0) && l /= Just ["keep-alive"])
       then modify $ \s -> s { _forceConnectionClose = True }
       else return ()
  where
    l  = liftM (map tl) $ H.lookup "Connection" hdrs
    tl = S.map (c2w . toLower . w2c)


------------------------------------------------------------------------------
-- FIXME: whitespace-trim the values here.
toHeaders :: [(ByteString,ByteString)] -> Headers
toHeaders kvps = H.fromList kvps'
  where
    kvps'      = map (first CI.mk) kvps


------------------------------------------------------------------------------
-- | Convert 'Cookie' into 'ByteString' for output.
cookieToBS :: Cookie -> ByteString
cookieToBS (Cookie k v mbExpTime mbDomain mbPath isSec isHOnly) = cookie
  where
    cookie  = S.concat [k, "=", v, path, exptime, domain, secure, hOnly]
    path    = maybe "" (S.append "; path=") mbPath
    domain  = maybe "" (S.append "; domain=") mbDomain
    exptime = maybe "" (S.append "; expires=" . fmt) mbExpTime
    secure  = if isSec then "; Secure" else ""
    hOnly   = if isHOnly then "; HttpOnly" else ""
    fmt     = fromStr . formatTime defaultTimeLocale
                                   "%a, %d-%b-%Y %H:%M:%S GMT"


------------------------------------------------------------------------------
getFileSize :: FilePath -> IO FileOffset
getFileSize fp = liftM fileSize $ getFileStatus fp


------------------------------------------------------------------------------
l2s :: L.ByteString -> S.ByteString
l2s = S.concat . L.toChunks


------------------------------------------------------------------------------
toBS :: String -> ByteString
toBS = S.pack . map c2w<|MERGE_RESOLUTION|>--- conflicted
+++ resolved
@@ -151,12 +151,9 @@
           -> ([Socket] -> IO ())         -- ^ initialisation
           -> ServerHandler               -- ^ handler procedure
           -> IO ()
-<<<<<<< HEAD
-httpServe defaultTimeout ports mevType localHostname alog' elog' initial
-=======
-httpServe defaultTimeout ports localHostname alog' elog'
->>>>>>> 872a1b42
-          handler = withSocketsDo $ spawnAll alog' elog'
+httpServe defaultTimeout ports localHostname alog' elog' initial handler =
+    withSocketsDo $ spawnAll alog' elog'
+
   where
     --------------------------------------------------------------------------
     spawnAll alog elog = {-# SCC "httpServe/spawnAll" #-} do
@@ -174,11 +171,7 @@
         nports <- mapM bindPort ports
         let socks = map (\x -> case x of ListenHttp s -> s; ListenHttps s _ -> s) nports
 
-<<<<<<< HEAD
-        (runEventLoop evType defaultTimeout nports numCapabilities (logE elog) (initial socks)
-=======
-        (simpleEventLoop defaultTimeout nports numCapabilities (logE elog)
->>>>>>> 872a1b42
+        (simpleEventLoop defaultTimeout nports numCapabilities (logE elog) (initial socks)
                     $ runHTTP defaultTimeout alog elog handler localHostname)
           `finally` do
             logE elog "Server.httpServe: SHUTDOWN"
