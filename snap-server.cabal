--- conflicted
+++ resolved
@@ -125,12 +125,8 @@
 
   if flag(openssl)
     cpp-options: -DOPENSSL
-<<<<<<< HEAD
-    build-depends: HsOpenSSL       >= 0.10.4 && < 0.11,
+    build-depends: HsOpenSSL       >= 0.10.4 && < 0.12,
                    openssl-streams >= 1.1    && < 1.3
-=======
-    build-depends: HsOpenSSL >= 0.10 && <0.12
->>>>>>> 3367006a
 
   if os(linux) && !flag(portable)
     cpp-options: -DLINUX -DHAS_SENDFILE
@@ -254,7 +250,7 @@
 
   if flag(openssl)
     cpp-options: -DOPENSSL
-    build-depends: HsOpenSSL       >= 0.10.4 && < 0.11,
+    build-depends: HsOpenSSL       >= 0.10.4 && < 0.12,
                    openssl-streams >= 1.1    && < 1.3
 
   if os(linux) && !flag(portable)
@@ -378,7 +374,7 @@
 
   if flag(openssl)
     cpp-options: -DOPENSSL
-    build-depends: HsOpenSSL            >= 0.10.4   && < 0.11,
+    build-depends: HsOpenSSL            >= 0.10.4   && < 0.12,
                    openssl-streams      >= 1.1      && < 1.3
 
   build-depends:
@@ -429,7 +425,7 @@
 
   if flag(openssl)
     cpp-options: -DOPENSSL
-    build-depends: HsOpenSSL       >= 0.10.4 && < 0.11,
+    build-depends: HsOpenSSL       >= 0.10.4 && < 0.12,
                    openssl-streams >= 1.1    && < 1.3
 
   default-language: Haskell2010
